import csv
import io
import logging
import re
from datetime import datetime
from typing import Any, Dict, Iterable, List, Optional, Tuple

import pandas as pd

log = logging.getLogger(__name__)


TRADE_ACTION_MAP = {
    "BUY": "BUY",
    "BOT": "BUY",
    "BTO": "BUY",
    "BUY_TO_OPEN": "BUY",
    "BUY_TO_CLOSE": "BUY",
    "BUY_TO_COVER": "BUY",
    "BOUGHT": "BUY",
    "SELL": "SELL",
    "SLD": "SELL",
    "STC": "SELL",
    "SELL_TO_CLOSE": "SELL",
    "SELL_TO_OPEN": "SELL",
    "SOLD": "SELL",
    "SELL_SHORT": "SELL",
    "SELL_SHORT_TO_OPEN": "SELL",
    "SELL_SHORT_TO_CLOSE": "SELL",
}


COLUMN_ALIASES = {
    "trade_date": "date",
    "trade_date_et": "date",
    "transaction_date": "date",
    "date_time": "date",
    "time": "time",
    "trade_time": "time",
    "transaction_time": "time",
    "exec_time": "time",
    "exec_time_et": "time",
    "execution_time": "time",
    "execution_time_et": "time",
    "order_time": "time",
    "quantity": "qty",
    "qty": "qty",
    "quantity_executed": "qty",
    "shares": "qty",
    "trade_quantity": "qty",
    "filled_quantity": "qty",
    "instrument": "symbol",
    "ticker_symbol": "symbol",
    "underlying": "symbol",
    "underlying_symbol": "symbol",
    "symbol": "symbol",
    "description": "description",
    "side": "action",
    "type": "action",
    "trade_type": "action",
    "transaction_type": "action",
    "activity": "action",
    "price": "price",
    "trade_price": "price",
    "execution_price": "price",
    "fill_price": "price",
    "avg_price": "price",
    "average_price": "price",
    "net_price": "price",
    "amount": "amount",
    "net_amount": "amount",
    "trade_amount": "amount",
    "trade_value": "amount",
    "value": "amount",
    "gross_amount": "amount",
    "proceeds": "amount",
}


_PLAINTEXT_TRADE_LINE_RE = re.compile(r"^\d{2}/\d{2}/\d{4}.*\b(BOT|SOLD)\b", re.IGNORECASE)
_PLAINTEXT_TRADE_PATTERN = re.compile(
    r"(?P<date>\d{2}/\d{2}/\d{4}).*?\b(?P<action>BOT|SOLD)\b\s+(?P<qty>[+-]?\d+)\s+"
    r"(?P<symbol>[A-Z0-9.\s]+?)\s*@\s*(?P<price>[\d.,]+).*?(?P<amount>[-\d,]+\.\d{2})",
    re.IGNORECASE,
)


def _canonicalize_columns(df: pd.DataFrame) -> pd.DataFrame:
    df = df.copy()
    df.columns = [_normalize_header(c) for c in df.columns]
    df.columns = [COLUMN_ALIASES.get(c, c) for c in df.columns]
    # Drop duplicate columns that may result from aliasing (prefer the first occurrence)
    df = df.loc[:, ~df.columns.duplicated()]
    return df


def _extract_symbol(desc: str) -> str:
    m = re.search(r"\b([A-Z]{1,6})(?:\s|$|\.)", desc or "")
    return m.group(1) if m else ""


def _normalize_header(label: str) -> str:
    label = (label or "").strip().lower()
    label = label.replace("#", "number")
    label = re.sub(r"[^a-z0-9]+", "_", label)
    return label.strip("_")


def _normalize_action_label(text: Any) -> str:
    label = (text or "").strip()
    if not label:
        return ""
    label = label.upper()
    label = label.replace("&", "AND")
    label = re.sub(r"[^A-Z0-9]+", "_", label)
    return label.strip("_")


def _resolve_action(text: Any) -> Optional[str]:
    normalized = _normalize_action_label(text)
    if not normalized:
        return None
    action = TRADE_ACTION_MAP.get(normalized)
    if action:
        return action
    if "BUY" in normalized:
        return "BUY"
    if "SELL" in normalized or "SLD" in normalized:
        return "SELL"
    return None


def _parse_float(value: Any) -> Optional[float]:
    if value is None:
        return None
    text = str(value).strip()
    if not text or text in {"~", "-", "--"}:
        return None
    text = text.replace("$", "").replace(",", "")
    if text.startswith("(") and text.endswith(")"):
        text = f"-{text[1:-1]}"
    try:
        return float(text)
    except ValueError:
        return None


def _decode_text_content(content: bytes) -> str:
    for encoding in ("utf-8-sig", "utf-16", "utf-16le", "utf-16be"):
        try:
            return content.decode(encoding)
        except UnicodeDecodeError:
            continue
    return content.decode("utf-8", errors="ignore")


_DATETIME_FORMATS = [
    "%m/%d/%Y %H:%M:%S",
    "%m/%d/%Y %H:%M",
    "%m/%d/%Y %I:%M:%S %p",
    "%m/%d/%Y %I:%M %p",
    "%Y-%m-%d %H:%M:%S",
    "%Y-%m-%d %H:%M",
    "%Y-%m-%d",
    "%m/%d/%Y",
    "%m/%d/%y %H:%M:%S",
    "%m/%d/%y %H:%M",
    "%m/%d/%y",
]


def _parse_datetime_guess(text: Optional[str]) -> Optional[datetime]:
    if not text:
        return None
    cleaned = re.sub(r"\b(ET|EST|EDT|CST|CDT|PST|PDT|MT|MDT|UTC|GMT)\b", "", text, flags=re.IGNORECASE)
    cleaned = cleaned.strip().replace("T", " ")
    cleaned = re.sub(r"\s+", " ", cleaned)
    for fmt in _DATETIME_FORMATS:
        try:
            return datetime.strptime(cleaned, fmt)
        except ValueError:
            continue
    return None


def _parse_plaintext_statement(content: bytes) -> List[Dict[str, Any]]:
    text = _decode_text_content(content)
    if not text:
        return []

    lines = [line.strip() for line in text.splitlines() if line.strip()]
    trades: List[Tuple[datetime, int, Dict[str, Any]]] = []

    for idx, line in enumerate(lines):
        if not _PLAINTEXT_TRADE_LINE_RE.match(line):
            continue
        match = _PLAINTEXT_TRADE_PATTERN.search(line)
        if not match:
            continue

        date_text = match.group("date")
        try:
            trade_date = datetime.strptime(date_text, "%m/%d/%Y")
        except ValueError:
            continue

        action_raw = match.group("action").upper()
        action = "BUY" if "BOT" in action_raw else "SELL"

        qty = _parse_float(match.group("qty"))
        price = _parse_float(match.group("price"))
        amount_val = _parse_float(match.group("amount"))

        if qty is None or abs(qty) < 1e-9:
            continue
        if price is None:
            continue
        if amount_val is None:
            amount_val = abs(qty) * price

        qty = abs(qty)
        amount_signed = abs(amount_val) if action == "SELL" else -abs(amount_val)

        raw_symbol = match.group("symbol") or ""
        primary_symbol = raw_symbol.strip().upper().split()
        symbol = primary_symbol[0] if primary_symbol else ""
        symbol = re.sub(r"[^A-Z0-9.]+", "", symbol)
        if not symbol:
            symbol = _extract_symbol(raw_symbol)
        if not symbol:
            continue

        trades.append(
            (
                trade_date,
                idx,
                {
                    "date": trade_date.strftime("%Y-%m-%d"),
                    "symbol": symbol,
                    "action": action,
                    "qty": qty,
                    "price": price,
                    "amount": amount_signed,
                },
            )
        )

    trades.sort(key=lambda item: (item[0], item[1]))
    return [trade for _, _, trade in trades]


def _looks_like_trade_header(headers: List[str]) -> bool:
    header_set = {h for h in headers if h}
    if not header_set:
        return False

    has_symbol = any(
        key in header_set
        for key in (
            "symbol",
            "instrument",
            "description",
            "underlying",
            "underlying_symbol",
        )
    )
    has_action = any(
        key in header_set
        for key in (
            "action",
            "type",
            "trade_type",
            "transaction_type",
            "side",
            "activity",
        )
    )
    has_quantity = any(
        key in header_set
        for key in (
            "qty",
            "quantity",
            "shares",
            "trade_quantity",
            "filled_quantity",
        )
    )
    has_price_or_amount = any(
        key in header_set
        for key in (
            "price",
            "trade_price",
            "execution_price",
            "fill_price",
            "avg_price",
            "average_price",
            "net_price",
            "amount",
            "net_amount",
            "trade_amount",
            "trade_value",
            "value",
            "gross_amount",
            "proceeds",
        )
    )

    return has_symbol and has_action and has_quantity and has_price_or_amount


def _prepare_header_mappings(row: List[str]) -> List[Tuple[str, str]]:
    mappings: List[Tuple[str, str]] = []
    for cell in row:
        normalized = _normalize_header(cell)
        canonical = COLUMN_ALIASES.get(normalized, normalized)
        mappings.append((canonical, normalized))
    return mappings


def _map_row_values(row: List[str], header_mappings: List[Tuple[str, str]]) -> Dict[str, str]:
    values: Dict[str, str] = {}
    for idx, raw_value in enumerate(row):
        if idx >= len(header_mappings):
            break
        canonical, normalized = header_mappings[idx]
        text = raw_value.strip()
        if not text:
            continue
        if canonical:
            values.setdefault(canonical, text)
        if normalized and normalized != canonical:
            values.setdefault(normalized, text)
    return values


def _parse_datetime_from_row(data: Dict[str, str]) -> Optional[datetime]:
    date_candidates = [
        data.get("trade_date"),
        data.get("date"),
        data.get("transaction_date"),
        data.get("date_time"),
    ]
    time_candidates = [
        data.get("time"),
        data.get("trade_time"),
        data.get("exec_time"),
        data.get("execution_time"),
        data.get("transaction_time"),
        data.get("order_time"),
    ]

    for date_text in date_candidates:
        for time_text in time_candidates:
            if date_text and time_text:
                dt = _parse_datetime_guess(f"{date_text} {time_text}")
                if dt:
                    return dt

    for candidate in [*time_candidates, *date_candidates]:
        dt = _parse_datetime_guess(candidate)
        if dt:
            return dt

    for date_text in date_candidates:
        if not date_text:
            continue
        try:
            parsed = pd.to_datetime(date_text, errors="raise")
        except Exception:  # pragma: no cover - defensive fallback
            continue
        if pd.isna(parsed):
            continue
        dt = parsed.to_pydatetime() if hasattr(parsed, "to_pydatetime") else parsed
        if isinstance(dt, datetime):
            return dt

    return None


def _iter_trade_blocks(text: str) -> Iterable[Tuple[List[Tuple[str, str]], List[List[str]]]]:
    delimiter = "\t" if text.count("\t") > text.count(",") else ","
    reader = csv.reader(io.StringIO(text), delimiter=delimiter)

    header_mappings: Optional[List[Tuple[str, str]]] = None
    rows: List[List[str]] = []

    def flush_current() -> Optional[Tuple[List[Tuple[str, str]], List[List[str]]]]:
        nonlocal header_mappings, rows
        if header_mappings and rows:
            result = (header_mappings, rows)
            header_mappings = None
            rows = []
            return result
        header_mappings = None
        rows = []
        return None

    for raw_row in reader:
        row = [cell.strip() for cell in raw_row]
        if not any(row):
            flushed = flush_current()
            if flushed:
                yield flushed
            continue

        first_cell = row[0].strip().lower() if row else ""
        if len(row) == 1 and (
            "trade history" in first_cell
            or first_cell.startswith("account ")
            or "account statement" in first_cell
        ):
            flushed = flush_current()
            if flushed:
                yield flushed
            continue

        header_candidate = _prepare_header_mappings(row)
        canonical_headers = [canonical for canonical, _ in header_candidate]
        if _looks_like_trade_header(canonical_headers):
            flushed = flush_current()
            if flushed:
                yield flushed
            header_mappings = header_candidate
            continue

        if header_mappings is None:
            continue

        rows.append(row)

    flushed = flush_current()
    if flushed:
        yield flushed

<<<<<<< HEAD
=======
        canonical: Dict[str, str] = dict(data)
        for key, value in data.items():
            alias = COLUMN_ALIASES.get(key)
            if alias:
                if not canonical.get(alias):
                    canonical[alias] = value
        data = canonical

        symbol = data.get("symbol", "") or data.get("instrument", "")
        description = data.get("description", "")
        side_raw = data.get("action") or data.get("side") or data.get("type")
        action = _resolve_action(side_raw)
>>>>>>> 11152f74

def _read_statement_rows(content: bytes) -> List[Dict[str, Any]]:
    text = _decode_text_content(content)
    if not text:
        return []

<<<<<<< HEAD
    rows_with_order: List[Tuple[datetime, int, Dict[str, Any]]] = []
    order = 0

    for header_mappings, data_rows in _iter_trade_blocks(text):
        for row in data_rows:
            data = _map_row_values(row, header_mappings)

            symbol = data.get("symbol") or data.get("instrument")
            description = data.get("description")
            if not symbol and description:
                symbol = _extract_symbol(description)
            symbol = (symbol or "").strip().upper()

            side_raw = (
                data.get("action")
                or data.get("side")
                or data.get("type")
                or data.get("trade_type")
                or data.get("transaction_type")
            )
            action = _resolve_action(side_raw)

            if not symbol or not action:
                continue

            qty_val = _parse_float(
                data.get("qty")
                or data.get("quantity")
                or data.get("shares")
                or data.get("trade_quantity")
                or data.get("filled_quantity")
            )
            if qty_val is None or abs(qty_val) < 1e-9:
                continue
            qty_val = abs(qty_val)

            price_val = _parse_float(
                data.get("price")
                or data.get("trade_price")
                or data.get("execution_price")
                or data.get("fill_price")
                or data.get("avg_price")
                or data.get("average_price")
                or data.get("net_price")
            )
            if price_val is None:
                amount_guess = _parse_float(
                    data.get("amount")
                    or data.get("net_amount")
                    or data.get("trade_amount")
                    or data.get("trade_value")
                    or data.get("value")
                    or data.get("gross_amount")
                    or data.get("proceeds")
                )
                if amount_guess is not None and abs(qty_val) > 1e-9:
                    price_val = abs(amount_guess) / qty_val
            if price_val is None:
                continue

            dt_exec = _parse_datetime_from_row(data)
            if dt_exec is None:
                continue
=======
        if not symbol or not action:
            continue

        qty_val = _parse_float(
            data.get("qty")
            or data.get("quantity")
            or data.get("shares")
            or data.get("trade_quantity")
        )
        if qty_val is None or abs(qty_val) < 1e-9:
            continue
        qty_val = abs(qty_val)

        price_val = _parse_float(
            data.get("price")
            or data.get("trade_price")
            or data.get("execution_price")
            or data.get("avg_price")
            or data.get("average_price")
        )
        if price_val is None:
            price_val = _parse_float(data.get("net_price"))
        if price_val is None:
            amount_guess = _parse_float(
                data.get("amount")
                or data.get("net_amount")
                or data.get("trade_amount")
                or data.get("trade_value")
                or data.get("value")
                or data.get("gross_amount")
                or data.get("proceeds")
            )
            if amount_guess is not None and abs(qty_val) > 1e-9:
                price_val = abs(amount_guess) / qty_val
        if price_val is None:
            continue

        exec_time = (
            data.get("time")
            or data.get("exec_time")
            or data.get("trade_time")
            or data.get("transaction_time")
            or data.get("execution_time")
            or data.get("order_time")
        )
        trade_date_text = data.get("trade_date") or data.get("date")
        dt_exec = _parse_datetime_guess(exec_time)
        if dt_exec is None:
            dt_exec = _parse_datetime_guess(trade_date_text)
        if dt_exec is None:
            continue
>>>>>>> 11152f74

            day = dt_exec.strftime("%Y-%m-%d")

<<<<<<< HEAD
            amount_val = _parse_float(
                data.get("amount")
                or data.get("net_amount")
                or data.get("trade_amount")
                or data.get("trade_value")
                or data.get("value")
                or data.get("gross_amount")
                or data.get("proceeds")
            )
            gross = abs(amount_val) if amount_val is not None else qty_val * price_val
            amount = gross if action == "SELL" else -gross
=======
        amount_val = _parse_float(
            data.get("amount")
            or data.get("net_amount")
            or data.get("trade_amount")
            or data.get("trade_value")
            or data.get("value")
            or data.get("gross_amount")
            or data.get("proceeds")
        )
        gross = abs(amount_val) if amount_val is not None else qty_val * price_val
        amount = gross if action == "SELL" else -gross
>>>>>>> 11152f74

            trade = {
                "date": day,
                "symbol": symbol,
                "action": action,
                "qty": qty_val,
                "price": price_val,
                "amount": amount,
            }

            rows_with_order.append((dt_exec, order, trade))
            order += 1

    rows_with_order.sort(key=lambda x: (x[0], x[1]))
    return [row for _, _, row in rows_with_order]


def _parse_dataframe(content: bytes) -> List[Dict[str, Any]]:
    try:
        df = pd.read_csv(io.BytesIO(content))
    except Exception:
        return []

    if df.empty:
        return []

    df = _canonicalize_columns(df)
    if "symbol" not in df.columns:
        return []

    rows: List[Tuple[datetime, int, Dict[str, Any]]] = []
    for idx, r in df.iterrows():
        raw_action = r.get("action", "") or r.get("side", "") or r.get("type", "")
        action = _resolve_action(raw_action)
        desc = str(r.get("description", "")).upper().strip()

        if not action and desc:
            if any(token in desc for token in ("BOUGHT", "BOT", "BTO")):
                action = "BUY"
            elif any(token in desc for token in ("SOLD", "SLD", "STC")):
                action = "SELL"

        if not action:
            continue

        qty = r.get("qty", r.get("quantity", None))
        price = r.get("price", r.get("net_price", None))
        amount = r.get("amount", r.get("net_amount", None))

        symbol = str(r.get("symbol", "")).strip().upper()
        if not symbol:
            symbol = _extract_symbol(desc)
        if not symbol:
            continue

        date_val = r.get("date", r.get("trade_date", None))
        if pd.isna(date_val):
            continue
        try:
            dt = pd.to_datetime(date_val)
        except Exception:
            continue
        dt_python = dt.to_pydatetime() if hasattr(dt, "to_pydatetime") else dt
        if not isinstance(dt_python, datetime):
            continue

        norm_action = _resolve_action(action)
        if not norm_action:
            norm_action = action

        qty_f = _parse_float(qty)
        if qty_f is None:
            continue
        qty_f = abs(qty_f)

        price_f = _parse_float(price)
        if price_f is None:
            amount_val = _parse_float(amount)
            if amount_val is not None and qty_f:
                price_f = abs(amount_val) / qty_f
        if price_f is None:
            continue

        amount_val = _parse_float(
            amount
            if amount is not None
            else r.get("trade_amount", None)
            or r.get("trade_value", None)
            or r.get("value", None)
            or r.get("gross_amount", None)
            or r.get("proceeds", None)
        )
        gross = abs(amount_val) if amount_val is not None else qty_f * price_f
        amount_signed = gross if norm_action == "SELL" else -gross

        trade = {
            "date": dt_python.strftime("%Y-%m-%d"),
            "symbol": symbol,
            "action": norm_action,
            "qty": qty_f,
            "price": price_f,
            "amount": amount_signed,
        }

        rows.append((dt_python, idx, trade))

    rows.sort(key=lambda x: (x[0], x[1]))
    return [row for _, _, row in rows]


def _deduplicate_trades(rows: List[Dict[str, Any]]) -> List[Dict[str, Any]]:
    if not rows:
        return []

    seen = set()
    unique_rows: List[Dict[str, Any]] = []
    for trade in rows:
        key = (
            trade.get("date"),
            (trade.get("symbol") or "").upper(),
            (trade.get("action") or "").upper(),
            round(float(trade.get("qty", 0.0)), 8),
            round(float(trade.get("price", 0.0)), 8),
            round(float(trade.get("amount", 0.0)), 8),
        )
        if key in seen:
            continue
        seen.add(key)
        unique_rows.append(trade)

    return unique_rows


def _extract_trade_section(text: str) -> List[str]:
    lines = text.splitlines()
    start = None
    for i, line in enumerate(lines):
        if "Account Trade History" in line:
            start = i + 2
            log.debug("Detected 'Account Trade History' section at line %s", i)
            break
    if start is None:
        return []

    section: List[str] = []
    for line in lines[start:]:
        if not line.strip() or "Equities" in line or "Profits" in line:
            break
        section.append(line.strip())
    return section


def _parse_trade_section(lines: Iterable[str]) -> pd.DataFrame:
    reader = csv.reader(lines)
    trades: List[Dict[str, Any]] = []
    for row in reader:
        if len(row) < 12:
            continue
        try:
            dt = datetime.strptime(row[1].split(" ")[0], "%m/%d/%y").date()
            side = row[3].strip().upper()
            qty = abs(float(row[4]))
            symbol = row[6].strip().upper()
            price = float(row[10])
        except Exception as exc:  # pragma: no cover - defensive parsing
            log.debug("Skipping trade row %s due to %s", row, exc)
            continue

        if not symbol or side not in {"BUY", "SELL"}:
            continue

        trades.append(
            {
                "date": dt,
                "side": side,
                "symbol": symbol,
                "quantity": qty,
                "price": price,
            }
        )

    return pd.DataFrame(trades)


def _parse_statement_trade_lines(content: bytes) -> List[Dict[str, Any]]:
    text = _decode_text_content(content)
    if not text:
        return []
    lines = _extract_trade_section(text)
    if not lines:
        return []
    df = _parse_trade_section(lines)
    if df.empty:
        return []

    results: List[Dict[str, Any]] = []
    for row in df.to_dict("records"):
        day = row["date"].strftime("%Y-%m-%d")
        side = row["side"].upper()
        qty = float(row["quantity"])
        price = float(row["price"])
        amount = qty * price
        amount_signed = amount if side == "SELL" else -amount
        results.append(
            {
                "date": day,
                "symbol": row["symbol"],
                "action": side,
                "qty": qty,
                "price": price,
                "amount": amount_signed,
            }
        )
    return results


def parse_thinkorswim_csv(content: bytes) -> List[Dict[str, Any]]:
    section_rows = _parse_statement_trade_lines(content)
    if section_rows:
        log.debug("Parsed %s trades from 'Account Trade History' section", len(section_rows))
        return _deduplicate_trades(section_rows)

    plaintext_rows = _parse_plaintext_statement(content)
    if plaintext_rows:
        return _deduplicate_trades(plaintext_rows)

    rows = _read_statement_rows(content)
    if rows:
        return _deduplicate_trades(rows)

    return _deduplicate_trades(_parse_dataframe(content))
<<<<<<< HEAD


def _apply_trade_to_position(position: Dict[str, float], side: str, qty: float, price: float) -> float:
    """Update an in-flight position with a trade and return realized P/L."""

    realized = 0.0
    shares = position.get("shares", 0.0)
    avg_cost = position.get("avg_cost", 0.0)

    if qty <= 0 or price is None:
        position["shares"] = shares
        position["avg_cost"] = avg_cost
        return 0.0

    def _reset_if_flat(s: float, cost: float) -> Tuple[float, float]:
        return (0.0, 0.0) if abs(s) < 1e-9 else (s, cost)

    if side == "BUY":
        if shares < 0:
            cover_qty = min(qty, -shares)
            realized += (avg_cost - price) * cover_qty
            shares += cover_qty
            qty -= cover_qty
            shares, avg_cost = _reset_if_flat(shares, avg_cost)

        if qty > 0:
            existing_long = max(shares, 0.0)
            total_cost = avg_cost * existing_long + price * qty
            shares += qty
            if shares > 0:
                avg_cost = total_cost / shares
            shares, avg_cost = _reset_if_flat(shares, avg_cost)

    elif side == "SELL":
        if shares > 0:
            sell_qty = min(qty, shares)
            realized += (price - avg_cost) * sell_qty
            shares -= sell_qty
            qty -= sell_qty
            shares, avg_cost = _reset_if_flat(shares, avg_cost)

        if qty > 0:
            existing_short = max(-shares, 0.0)
            total_cost = avg_cost * existing_short + price * qty
            shares -= qty
            if shares < 0:
                avg_cost = total_cost / (-shares)
            shares, avg_cost = _reset_if_flat(shares, avg_cost)

    position["shares"] = shares
    position["avg_cost"] = avg_cost
    return realized


def _current_invested_total(positions: Dict[str, Dict[str, float]]) -> float:
    invested = 0.0
    for data in positions.values():
        shares = data.get("shares", 0.0)
        avg_cost = data.get("avg_cost", 0.0)
        if abs(shares) < 1e-9 or abs(avg_cost) < 1e-9:
            continue
        invested += shares * avg_cost
    return invested
=======
>>>>>>> 11152f74


def compute_daily_pnl_records(records: List[Dict[str, Any]]) -> pd.DataFrame:
    empty_df = pd.DataFrame(
        columns=[
            "date",
            "realized_pl",
            "unrealized_pl",
            "total_pl",
            "cumulative_pl",
        ]
    )

    if not records:
        return empty_df

    df = pd.DataFrame(records)
    if df.empty:
        return empty_df

    if "date" not in df.columns or "side" not in df.columns:
        raise ValueError("records require 'date' and 'side' fields")

    required = {"symbol", "quantity", "price"}
    missing = sorted(required - set(df.columns))
    if missing:
        raise ValueError(f"records missing required fields: {', '.join(missing)}")

    df = df.copy()
    df["date"] = pd.to_datetime(df["date"]).dt.date
    df["side"] = df["side"].str.upper()
    df["symbol"] = df["symbol"].str.upper()

    df = df.sort_values(["date"]).reset_index(drop=True)

    positions: Dict[str, Dict[str, float]] = {}
    daily_records: List[Dict[str, Any]] = []

    for date_value, day_trades in df.groupby("date", sort=True):
        realized_total = 0.0

        for trade in day_trades.itertuples(index=False):
            side = trade.side
            symbol = trade.symbol
            qty = float(trade.quantity)
            price = float(trade.price)
            if qty <= 0 or price is None:
                continue

            if side not in {"BUY", "SELL"}:
                continue

            position = positions.setdefault(symbol, {"shares": 0.0, "avg_cost": 0.0})
            realized_total += _apply_trade_to_position(position, side, qty, price)

        invested_total = _current_invested_total(positions)
        total_value = realized_total + invested_total

        daily_records.append(
            {
                "date": date_value,
                "realized_pl": round(realized_total, 2),
                "unrealized_pl": round(invested_total, 2),
                "total_pl": round(total_value, 2),
            }
        )

    daily_df = pd.DataFrame(daily_records)
    daily_df["cumulative_pl"] = daily_df["total_pl"].cumsum()
    return daily_df<|MERGE_RESOLUTION|>--- conflicted
+++ resolved
@@ -432,8 +432,6 @@
     if flushed:
         yield flushed
 
-<<<<<<< HEAD
-=======
         canonical: Dict[str, str] = dict(data)
         for key, value in data.items():
             alias = COLUMN_ALIASES.get(key)
@@ -446,78 +444,12 @@
         description = data.get("description", "")
         side_raw = data.get("action") or data.get("side") or data.get("type")
         action = _resolve_action(side_raw)
->>>>>>> 11152f74
 
 def _read_statement_rows(content: bytes) -> List[Dict[str, Any]]:
     text = _decode_text_content(content)
     if not text:
         return []
 
-<<<<<<< HEAD
-    rows_with_order: List[Tuple[datetime, int, Dict[str, Any]]] = []
-    order = 0
-
-    for header_mappings, data_rows in _iter_trade_blocks(text):
-        for row in data_rows:
-            data = _map_row_values(row, header_mappings)
-
-            symbol = data.get("symbol") or data.get("instrument")
-            description = data.get("description")
-            if not symbol and description:
-                symbol = _extract_symbol(description)
-            symbol = (symbol or "").strip().upper()
-
-            side_raw = (
-                data.get("action")
-                or data.get("side")
-                or data.get("type")
-                or data.get("trade_type")
-                or data.get("transaction_type")
-            )
-            action = _resolve_action(side_raw)
-
-            if not symbol or not action:
-                continue
-
-            qty_val = _parse_float(
-                data.get("qty")
-                or data.get("quantity")
-                or data.get("shares")
-                or data.get("trade_quantity")
-                or data.get("filled_quantity")
-            )
-            if qty_val is None or abs(qty_val) < 1e-9:
-                continue
-            qty_val = abs(qty_val)
-
-            price_val = _parse_float(
-                data.get("price")
-                or data.get("trade_price")
-                or data.get("execution_price")
-                or data.get("fill_price")
-                or data.get("avg_price")
-                or data.get("average_price")
-                or data.get("net_price")
-            )
-            if price_val is None:
-                amount_guess = _parse_float(
-                    data.get("amount")
-                    or data.get("net_amount")
-                    or data.get("trade_amount")
-                    or data.get("trade_value")
-                    or data.get("value")
-                    or data.get("gross_amount")
-                    or data.get("proceeds")
-                )
-                if amount_guess is not None and abs(qty_val) > 1e-9:
-                    price_val = abs(amount_guess) / qty_val
-            if price_val is None:
-                continue
-
-            dt_exec = _parse_datetime_from_row(data)
-            if dt_exec is None:
-                continue
-=======
         if not symbol or not action:
             continue
 
@@ -569,23 +501,9 @@
             dt_exec = _parse_datetime_guess(trade_date_text)
         if dt_exec is None:
             continue
->>>>>>> 11152f74
 
             day = dt_exec.strftime("%Y-%m-%d")
 
-<<<<<<< HEAD
-            amount_val = _parse_float(
-                data.get("amount")
-                or data.get("net_amount")
-                or data.get("trade_amount")
-                or data.get("trade_value")
-                or data.get("value")
-                or data.get("gross_amount")
-                or data.get("proceeds")
-            )
-            gross = abs(amount_val) if amount_val is not None else qty_val * price_val
-            amount = gross if action == "SELL" else -gross
-=======
         amount_val = _parse_float(
             data.get("amount")
             or data.get("net_amount")
@@ -597,7 +515,6 @@
         )
         gross = abs(amount_val) if amount_val is not None else qty_val * price_val
         amount = gross if action == "SELL" else -gross
->>>>>>> 11152f74
 
             trade = {
                 "date": day,
@@ -829,72 +746,6 @@
         return _deduplicate_trades(rows)
 
     return _deduplicate_trades(_parse_dataframe(content))
-<<<<<<< HEAD
-
-
-def _apply_trade_to_position(position: Dict[str, float], side: str, qty: float, price: float) -> float:
-    """Update an in-flight position with a trade and return realized P/L."""
-
-    realized = 0.0
-    shares = position.get("shares", 0.0)
-    avg_cost = position.get("avg_cost", 0.0)
-
-    if qty <= 0 or price is None:
-        position["shares"] = shares
-        position["avg_cost"] = avg_cost
-        return 0.0
-
-    def _reset_if_flat(s: float, cost: float) -> Tuple[float, float]:
-        return (0.0, 0.0) if abs(s) < 1e-9 else (s, cost)
-
-    if side == "BUY":
-        if shares < 0:
-            cover_qty = min(qty, -shares)
-            realized += (avg_cost - price) * cover_qty
-            shares += cover_qty
-            qty -= cover_qty
-            shares, avg_cost = _reset_if_flat(shares, avg_cost)
-
-        if qty > 0:
-            existing_long = max(shares, 0.0)
-            total_cost = avg_cost * existing_long + price * qty
-            shares += qty
-            if shares > 0:
-                avg_cost = total_cost / shares
-            shares, avg_cost = _reset_if_flat(shares, avg_cost)
-
-    elif side == "SELL":
-        if shares > 0:
-            sell_qty = min(qty, shares)
-            realized += (price - avg_cost) * sell_qty
-            shares -= sell_qty
-            qty -= sell_qty
-            shares, avg_cost = _reset_if_flat(shares, avg_cost)
-
-        if qty > 0:
-            existing_short = max(-shares, 0.0)
-            total_cost = avg_cost * existing_short + price * qty
-            shares -= qty
-            if shares < 0:
-                avg_cost = total_cost / (-shares)
-            shares, avg_cost = _reset_if_flat(shares, avg_cost)
-
-    position["shares"] = shares
-    position["avg_cost"] = avg_cost
-    return realized
-
-
-def _current_invested_total(positions: Dict[str, Dict[str, float]]) -> float:
-    invested = 0.0
-    for data in positions.values():
-        shares = data.get("shares", 0.0)
-        avg_cost = data.get("avg_cost", 0.0)
-        if abs(shares) < 1e-9 or abs(avg_cost) < 1e-9:
-            continue
-        invested += shares * avg_cost
-    return invested
-=======
->>>>>>> 11152f74
 
 
 def compute_daily_pnl_records(records: List[Dict[str, Any]]) -> pd.DataFrame:
