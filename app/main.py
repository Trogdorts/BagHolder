--- conflicted
+++ resolved
@@ -8,15 +8,11 @@
 from fastapi import FastAPI
 from fastapi.staticfiles import StaticFiles
 from fastapi.templating import Jinja2Templates
-<<<<<<< HEAD
-
-=======
 import os
 import sys
 
 if __package__ in {None, ""}:
     sys.path.append(os.path.dirname(os.path.dirname(__file__)))
->>>>>>> c5eb81a2
 from app.core.config import AppConfig
 from app.core.seed import ensure_seed
 from app.core.database import init_db
