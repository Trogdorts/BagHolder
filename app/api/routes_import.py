import re
from datetime import datetime
from pathlib import Path
from typing import Dict, Iterable, List, Set, Tuple

from fastapi import APIRouter, Depends, File, HTTPException, Request, UploadFile
from fastapi.responses import HTMLResponse, RedirectResponse
from sqlalchemy.orm import Session

from app.core.authentication import require_user
from app.core.config import DEFAULT_CONFIG
from app.core.database import get_session
from app.core.logger import get_logger
<<<<<<< HEAD
from app.core.models import DailySummary, Dividend, NoteDaily, Trade
from app.services.import_charles_schwab import parse_charles_schwab_csv
from app.services.import_thinkorswim import parse_thinkorswim_csv
=======
from app.core.models import DailySummary, NoteDaily, Trade
>>>>>>> 9d04da11
from app.services.import_trades_csv import parse_trade_csv
from app.services.trade_summaries import calculate_daily_trade_map, upsert_daily_summaries

router = APIRouter(dependencies=[Depends(require_user)])
log = get_logger(__name__)


_NOTE_PREFIX_PATTERN = re.compile(r"^\[\s*(BUY|SELL)\b", re.IGNORECASE)


def _is_close(a: float, b: float, tol: float = 0.01) -> bool:
    return abs(float(a) - float(b)) <= tol


def _is_missing_summary(summary: DailySummary) -> bool:
    """Return ``True`` when a summary appears to be an empty placeholder."""

    if summary is None:
        return True

    updated = (summary.updated_at or "").strip()
    if updated:
        return False

    realized = float(summary.realized or 0.0)
    invested = float(summary.total_invested or 0.0)
    return _is_close(realized, 0.0) and _is_close(invested, 0.0)


def _import_config(request: Request) -> Tuple[int, Set[str]]:
    cfg = getattr(request.app.state, "config", None)
    default_import_cfg = DEFAULT_CONFIG.get("import", {}) if isinstance(DEFAULT_CONFIG, dict) else {}

    raw_default_max = default_import_cfg.get("max_upload_bytes", 5_000_000)
    try:
        default_max_bytes = int(raw_default_max)
    except (TypeError, ValueError):
        default_max_bytes = 5_000_000
    default_max_bytes = max(1, default_max_bytes)

    default_formats_raw = default_import_cfg.get("accepted_formats", [".csv"])
    default_formats: Set[str] = set()
    if isinstance(default_formats_raw, (list, tuple, set)):
        for ext in default_formats_raw:
            if not isinstance(ext, str):
                continue
            normalized = ext.strip().lower()
            if not normalized:
                continue
            if not normalized.startswith("."):
                normalized = f".{normalized}"
            default_formats.add(normalized)
    if not default_formats:
        default_formats = {".csv"}

    if not cfg:
        return default_max_bytes, default_formats

    try:
        raw_cfg = cfg.raw  # type: ignore[attr-defined]
    except AttributeError:  # pragma: no cover - defensive fallback
        return default_max_bytes, default_formats

    import_cfg = raw_cfg.get("import", {}) if isinstance(raw_cfg, dict) else {}
    max_bytes = import_cfg.get("max_upload_bytes", default_max_bytes)
    try:
        max_bytes = int(max_bytes)
    except (TypeError, ValueError):
        max_bytes = default_max_bytes

    accepted = import_cfg.get("accepted_formats", default_formats)
    if isinstance(accepted, (list, tuple, set)):
        accepted_formats: Set[str] = set()
        for ext in accepted:
            if not isinstance(ext, str):
                continue
            normalized = ext.strip().lower()
            if not normalized:
                continue
            if not normalized.startswith("."):
                normalized = f".{normalized}"
            accepted_formats.add(normalized)
        if not accepted_formats:
            accepted_formats = default_formats
    else:
        accepted_formats = default_formats

    return max(1, max_bytes), accepted_formats


async def _read_upload(
    upload: UploadFile,
    allowed_formats: Iterable[str],
    max_bytes: int,
) -> bytes:
    filename = upload.filename or ""
    suffix = Path(filename).suffix.lower()
    allowed_set = {ext.lower() for ext in allowed_formats}
    if allowed_set and suffix not in allowed_set:
        log.warning(
            "Rejected import due to unsupported extension (filename=%s, allowed=%s)",
            filename,
            sorted(allowed_formats),
        )
        raise HTTPException(status_code=400, detail="Unsupported file format")

    try:
        await upload.seek(0)
    except Exception as exc:  # pragma: no cover - defensive fallback
        log.error("Failed to seek upload %s: %s", filename, exc)
        raise HTTPException(status_code=400, detail="Invalid upload state") from exc

    # ``UploadFile`` streams content to a SpooledTemporaryFile so reading more than
    # ``max_bytes + 1`` ensures we can detect oversized uploads without loading an
    # unbounded payload into memory.
    content = await upload.read(max_bytes + 1)
    if len(content) > max_bytes:
        log.warning(
            "Rejected import due to oversized payload (filename=%s, size=%s, limit=%s)",
            filename,
            len(content),
            max_bytes,
        )
        raise HTTPException(status_code=413, detail="Uploaded file is too large")
    return content


@router.get("/import", response_class=RedirectResponse)
def import_page(request: Request):
    return RedirectResponse("/settings#stock-data-import", status_code=307)


def _persist_trade_rows(db: Session, rows):
    if not rows:
        return 0

    notes_present = any("note" in row for row in rows)
    note_lines_by_date: Dict[str, List[str]] = {}
    empty_note_dates: Set[str] = set()
    if notes_present:
        for row in rows:
            if "note" not in row:
                continue
            date_str = row["date"]
            raw_note = row.get("note", "") or ""
            if raw_note.strip():
                action_label = str(row.get("action", "")).upper() or "BUY"
                qty_value = float(row.get("qty", 0) or 0)
                price_value = float(row.get("price", 0) or 0)
                qty_text = (
                    str(int(qty_value))
                    if qty_value.is_integer()
                    else f"{qty_value:.2f}".rstrip("0").rstrip(".")
                )
                price_text = f"{price_value:.2f}"
                note_prefix = f"[ {action_label} - {qty_text} x ${price_text} ]"
                cleaned_note = raw_note.replace("\r\n", "\n").strip()
                if cleaned_note:
                    if _NOTE_PREFIX_PATTERN.match(cleaned_note):
                        formatted_note = cleaned_note
                    else:
                        formatted_note = f"{note_prefix} {cleaned_note}"
                else:
                    formatted_note = note_prefix
                note_lines_by_date.setdefault(date_str, []).append(formatted_note)
                if date_str in empty_note_dates:
                    empty_note_dates.discard(date_str)
            elif date_str not in note_lines_by_date:
                empty_note_dates.add(date_str)

    deduped_rows = []
    seen = set()
    for row in rows:
        fee_value = float(row.get("fee") or 0.0)
        time_value = (row.get("time") or "").strip()
        key = (
            row["date"],
            row["symbol"],
            row["action"],
            float(row["qty"]),
            float(row["price"]),
            float(row["amount"]),
            fee_value,
            time_value,
        )
        if key in seen:
            continue
        seen.add(key)
        record = {
            "date": row["date"],
            "symbol": row["symbol"],
            "action": row["action"],
            "qty": float(row["qty"]),
            "price": float(row["price"]),
            "amount": float(row["amount"]),
            "fee": fee_value,
            "time": time_value,
        }
        deduped_rows.append(record)

    if not deduped_rows:
        return 0

    affected_dates = {row["date"] for row in deduped_rows}
    if affected_dates:
        existing_rows = (
            db.query(Trade)
            .filter(Trade.date.in_(affected_dates))
            .all()
        )
        for trade in existing_rows:
            db.delete(trade)
        if existing_rows:
            db.flush()

    inserted = 0
    for row in deduped_rows:
        db.add(Trade(**row))
        inserted += 1

    if note_lines_by_date or empty_note_dates:
        timestamp = datetime.utcnow().isoformat()
        for date_str in sorted(set(note_lines_by_date) | empty_note_dates):
            if date_str in note_lines_by_date:
                note_text = "\n\n".join(note_lines_by_date[date_str])
            else:
                note_text = ""
            record = db.get(NoteDaily, date_str)
            if record:
                if note_text:
                    existing = (record.note or "").rstrip()
                    record.note = f"{existing}\n\n{note_text}".strip() if existing else note_text
                else:
                    record.note = ""
                record.is_markdown = False
                record.updated_at = timestamp
            else:
                db.add(
                    NoteDaily(
                        date=date_str,
                        note=note_text,
                        is_markdown=False,
                        updated_at=timestamp,
                    )
                )

    db.commit()
    log.info("Persisted %s trades to database", inserted)
    return inserted


def _persist_dividend_rows(db: Session, rows):
    if not rows:
        return 0

    normalized_rows = []
    seen = set()
    for row in rows:
        date_value = row.get("date")
        action_value = (row.get("action") or "").strip()
        if not date_value or not action_value:
            continue
        symbol_value = (row.get("symbol") or "").strip().upper()
        description_value = (row.get("description") or "").strip()
        qty_value = float(row.get("qty") or 0.0)
        price_value = float(row.get("price") or 0.0)
        fee_value = float(row.get("fee") or 0.0)
        amount_value = float(row.get("amount") or 0.0)
        time_value = (row.get("time") or "").strip()
        key = (
            date_value,
            symbol_value,
            action_value,
            round(amount_value, 6),
            round(qty_value, 6),
            round(price_value, 6),
        )
        if key in seen:
            continue
        seen.add(key)
        normalized_rows.append(
            {
                "date": date_value,
                "symbol": symbol_value,
                "description": description_value,
                "action": action_value,
                "qty": qty_value,
                "price": price_value,
                "fee": fee_value,
                "amount": amount_value,
                "time": time_value,
            }
        )

    if not normalized_rows:
        return 0

    affected_dates = {row["date"] for row in normalized_rows}
    existing_rows = []
    if affected_dates:
        existing_rows = (
            db.query(Dividend)
            .filter(Dividend.date.in_(affected_dates))
            .all()
        )

    existing_keys = {
        (
            entry.date,
            (entry.symbol or "").strip().upper(),
            (entry.action or "").strip(),
            round(float(entry.amount or 0.0), 6),
            round(float(entry.qty or 0.0), 6),
            round(float(entry.price or 0.0), 6),
        )
        for entry in existing_rows
    }

    sequence_tracker: Dict[str, int] = {}
    for entry in existing_rows:
        seq = int(getattr(entry, "sequence", 0) or 0)
        current = sequence_tracker.get(entry.date, -1)
        if seq > current:
            sequence_tracker[entry.date] = seq

    inserted = 0
    for row in normalized_rows:
        key = (
            row["date"],
            row["symbol"],
            row["action"],
            round(row["amount"], 6),
            round(row["qty"], 6),
            round(row["price"], 6),
        )
        if key in existing_keys:
            continue
        existing_keys.add(key)
        current_sequence = sequence_tracker.get(row["date"], -1) + 1
        sequence_tracker[row["date"]] = current_sequence
        db.add(
            Dividend(
                date=row["date"],
                symbol=row["symbol"],
                description=row["description"],
                action=row["action"],
                qty=row["qty"],
                price=row["price"],
                fee=row["fee"],
                amount=row["amount"],
                time=row["time"],
                sequence=current_sequence,
            )
        )
        inserted += 1

    if inserted:
        db.commit()
        log.info("Persisted %s dividend records to database", inserted)

    return inserted


def _finalize_trade_import(request: Request, db: Session, inserted: int):
    all_trades = db.query(Trade).order_by(Trade.date.asc(), Trade.id.asc()).all()
    daily_map = calculate_daily_trade_map(all_trades)

    now = datetime.utcnow().isoformat()
    conflicts = []
    resolved: Dict[str, Dict[str, float]] = {}
    for day, values in daily_map.items():
        realized = values["realized"]
        invested = values.get("total_invested", 0.0)
        ds = db.get(DailySummary, day)
        if _is_missing_summary(ds):
            resolved[day] = values
            continue

        if _is_close(ds.realized, realized) and _is_close(ds.total_invested, invested):
            resolved[day] = values
        else:
            conflicts.append(
                {
                    "date": day,
                    "existing": {
                        "realized": float(ds.realized),
                        "invested": float(ds.total_invested),
                        "updated_at": ds.updated_at,
                    },
                    "new": {
                        "realized": realized,
                        "invested": invested,
                    },
                }
            )

    if resolved:
        upsert_daily_summaries(db, resolved, timestamp=now)
    db.commit()

    if conflicts:
        log.warning(
            "Import conflicts detected for %s day(s): %s", len(conflicts), [c["date"] for c in conflicts]
        )
        return request.app.state.templates.TemplateResponse(
            request,
            "import_conflicts.html",
            {
                "request": request,
                "conflicts": conflicts,
                "inserted": inserted,
            },
        )

    log.info(
        "Trade import finalized (inserted=%s, summaries_updated=%s)",
        inserted,
        len(resolved),
    )
    return RedirectResponse(url="/", status_code=303)


@router.post("/import/trades")
async def import_trades(
    request: Request,
    file: UploadFile = File(...),
    db: Session = Depends(get_session),
):
    max_bytes, allowed_formats = _import_config(request)
    try:
        content = await _read_upload(file, allowed_formats, max_bytes)
    except HTTPException as exc:
        await file.close()
        query = "file_too_large" if exc.status_code == 413 else "invalid_format"
        return RedirectResponse(
            f"/settings?trade_csv_error={query}#stock-data-import",
            status_code=303,
        )

    rows = parse_trade_csv(content)
    await file.close()

    if not rows:
        log.warning(
            "Trade CSV upload produced no rows (filename=%s)",
            file.filename,
        )
        return RedirectResponse(
            "/settings?trade_csv_error=no_trades#stock-data-import",
            status_code=303,
        )

    inserted = _persist_trade_rows(db, rows)
    log.info(
        "Imported generic trade CSV (filename=%s, rows=%s, inserted=%s)",
        file.filename,
        len(rows),
        inserted,
    )
    return _finalize_trade_import(request, db, inserted)


<<<<<<< HEAD
@router.post("/import/thinkorswim")
async def import_thinkorswim(
    request: Request,
    file: UploadFile = File(...),
    db: Session = Depends(get_session),
):
    max_bytes, allowed_formats = _import_config(request)
    try:
        content = await _read_upload(file, allowed_formats, max_bytes)
    except HTTPException as exc:
        await file.close()
        query = "file_too_large" if exc.status_code == 413 else "invalid_format"
        return RedirectResponse(
            f"/settings?thinkorswim_error={query}#stock-data-import",
            status_code=303,
        )

    rows = parse_thinkorswim_csv(content)
    await file.close()

    if not rows:
        log.warning(
            "thinkorswim CSV upload produced no rows (filename=%s)",
            file.filename,
        )
        return RedirectResponse(
            "/settings?thinkorswim_error=no_trades#stock-data-import",
            status_code=303,
        )

    inserted = _persist_trade_rows(db, rows)
    log.info(
        "Imported thinkorswim trade CSV (filename=%s, rows=%s, inserted=%s)",
        file.filename,
        len(rows),
        inserted,
    )
    return _finalize_trade_import(request, db, inserted)


@router.post("/import/charles-schwab")
async def import_charles_schwab(
    request: Request,
    file: UploadFile = File(...),
    db: Session = Depends(get_session),
):
    max_bytes, allowed_formats = _import_config(request)
    try:
        content = await _read_upload(file, allowed_formats, max_bytes)
    except HTTPException as exc:
        await file.close()
        query = "file_too_large" if exc.status_code == 413 else "invalid_format"
        return RedirectResponse(
            f"/settings?schwab_error={query}#stock-data-import",
            status_code=303,
        )

    trades, dividends = parse_charles_schwab_csv(content)
    await file.close()

    if not trades and not dividends:
        log.warning(
            "Charles Schwab CSV upload produced no recognized rows (filename=%s)",
            file.filename,
        )
        return RedirectResponse(
            "/settings?schwab_error=no_activity#stock-data-import",
            status_code=303,
        )

    inserted_trades = _persist_trade_rows(db, trades)
    inserted_dividends = _persist_dividend_rows(db, dividends)
    log.info(
        "Imported Charles Schwab CSV (filename=%s, trades=%s, dividends=%s)",
        file.filename,
        len(trades),
        len(dividends),
    )
    if inserted_dividends:
        log.info("Persisted %s Schwab dividend rows", inserted_dividends)
    return _finalize_trade_import(request, db, inserted_trades)


@router.post("/import/thinkorswim/conflicts", response_class=HTMLResponse)
=======
@router.post("/import/trades/conflicts", response_class=HTMLResponse)
>>>>>>> 9d04da11
async def resolve_conflicts(
    request: Request,
    db: Session = Depends(get_session),
):
    form = await request.form()
    dates = form.getlist("date")
    now = datetime.utcnow().isoformat()
    updated_days = 0

    for day in dates:
        choice = form.get(f"choice_{day}")
        if choice != "new":
            continue

        realized = float(form.get(f"new_realized_{day}", 0.0))
        invested = float(form.get(f"new_invested_{day}", 0.0))
        ds = db.get(DailySummary, day)
        if ds:
            ds.realized = realized
            ds.total_invested = invested
            ds.updated_at = now
        else:
            db.add(
                DailySummary(
                    date=day,
                    realized=realized,
                    total_invested=invested,
                    updated_at=now,
                )
            )
        updated_days += 1

    db.commit()
    log.info("Resolved trade import conflicts for %s day(s)", updated_days)
    return RedirectResponse(url="/", status_code=303)<|MERGE_RESOLUTION|>--- conflicted
+++ resolved
@@ -11,13 +11,7 @@
 from app.core.config import DEFAULT_CONFIG
 from app.core.database import get_session
 from app.core.logger import get_logger
-<<<<<<< HEAD
-from app.core.models import DailySummary, Dividend, NoteDaily, Trade
-from app.services.import_charles_schwab import parse_charles_schwab_csv
-from app.services.import_thinkorswim import parse_thinkorswim_csv
-=======
 from app.core.models import DailySummary, NoteDaily, Trade
->>>>>>> 9d04da11
 from app.services.import_trades_csv import parse_trade_csv
 from app.services.trade_summaries import calculate_daily_trade_map, upsert_daily_summaries
 
@@ -480,94 +474,7 @@
     return _finalize_trade_import(request, db, inserted)
 
 
-<<<<<<< HEAD
-@router.post("/import/thinkorswim")
-async def import_thinkorswim(
-    request: Request,
-    file: UploadFile = File(...),
-    db: Session = Depends(get_session),
-):
-    max_bytes, allowed_formats = _import_config(request)
-    try:
-        content = await _read_upload(file, allowed_formats, max_bytes)
-    except HTTPException as exc:
-        await file.close()
-        query = "file_too_large" if exc.status_code == 413 else "invalid_format"
-        return RedirectResponse(
-            f"/settings?thinkorswim_error={query}#stock-data-import",
-            status_code=303,
-        )
-
-    rows = parse_thinkorswim_csv(content)
-    await file.close()
-
-    if not rows:
-        log.warning(
-            "thinkorswim CSV upload produced no rows (filename=%s)",
-            file.filename,
-        )
-        return RedirectResponse(
-            "/settings?thinkorswim_error=no_trades#stock-data-import",
-            status_code=303,
-        )
-
-    inserted = _persist_trade_rows(db, rows)
-    log.info(
-        "Imported thinkorswim trade CSV (filename=%s, rows=%s, inserted=%s)",
-        file.filename,
-        len(rows),
-        inserted,
-    )
-    return _finalize_trade_import(request, db, inserted)
-
-
-@router.post("/import/charles-schwab")
-async def import_charles_schwab(
-    request: Request,
-    file: UploadFile = File(...),
-    db: Session = Depends(get_session),
-):
-    max_bytes, allowed_formats = _import_config(request)
-    try:
-        content = await _read_upload(file, allowed_formats, max_bytes)
-    except HTTPException as exc:
-        await file.close()
-        query = "file_too_large" if exc.status_code == 413 else "invalid_format"
-        return RedirectResponse(
-            f"/settings?schwab_error={query}#stock-data-import",
-            status_code=303,
-        )
-
-    trades, dividends = parse_charles_schwab_csv(content)
-    await file.close()
-
-    if not trades and not dividends:
-        log.warning(
-            "Charles Schwab CSV upload produced no recognized rows (filename=%s)",
-            file.filename,
-        )
-        return RedirectResponse(
-            "/settings?schwab_error=no_activity#stock-data-import",
-            status_code=303,
-        )
-
-    inserted_trades = _persist_trade_rows(db, trades)
-    inserted_dividends = _persist_dividend_rows(db, dividends)
-    log.info(
-        "Imported Charles Schwab CSV (filename=%s, trades=%s, dividends=%s)",
-        file.filename,
-        len(trades),
-        len(dividends),
-    )
-    if inserted_dividends:
-        log.info("Persisted %s Schwab dividend rows", inserted_dividends)
-    return _finalize_trade_import(request, db, inserted_trades)
-
-
-@router.post("/import/thinkorswim/conflicts", response_class=HTMLResponse)
-=======
 @router.post("/import/trades/conflicts", response_class=HTMLResponse)
->>>>>>> 9d04da11
 async def resolve_conflicts(
     request: Request,
     db: Session = Depends(get_session),
