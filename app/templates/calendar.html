{% extends "base.html" %}
{% block content %}
{% set ui_cfg = cfg.get('ui', {}) %}
{% set notes_cfg = cfg.get('notes', {}) %}
{% set show_market_value_default = show_market_value_flag if show_market_value_flag is defined else ui_cfg.get('show_market_value', ui_cfg.get('show_total', True)) %}
{% set show_trade_count_badges = show_trade_badges if show_trade_badges is defined else ui_cfg.get('show_trade_count', False) %}
{% set show_text_default = show_text_flag if show_text_flag is defined else ui_cfg.get('show_text', True) %}
{% set show_percentages_default = show_percentages_flag if show_percentages_flag is defined else ui_cfg.get('show_percentages', True) %}
{% set show_weekends = show_weekends_flag if show_weekends_flag is defined else ui_cfg.get('show_weekends', True) %}
{% set show_exclude_controls = show_exclude_controls_flag if show_exclude_controls_flag is defined else ui_cfg.get('show_exclude_controls', True) %}
{% set notes_enabled = notes_enabled_flag if notes_enabled_flag is defined else notes_cfg.get('enabled', True) %}
<div x-data="calendarToolbar({
        showMarketValue: {{ 'true' if show_market_value_default else 'false' }},
        showExcludeControls: {{ 'true' if show_exclude_controls else 'false' }},
        showPercentages: {{ 'true' if show_percentages_default else 'false' }},
        showWeekends: {{ 'true' if show_weekends else 'false' }},
        showTradeCounts: {{ 'true' if show_trade_count_badges else 'false' }}
      })"
     data-calendar-root="true"
     data-calendar-year="{{ year }}"
     data-calendar-month="{{ '%02d'|format(month) }}"
     class="space-y-4{% if not show_exclude_controls %} hide-exclude-controls{% endif %}{% if not show_percentages_default %} hide-percentages{% endif %}"
     :class="{ 'hide-exclude-controls': !showExcludeControls, 'hide-percentages': !showPercentages }">
<style>
  .toolbar-card {
    display: flex;
    flex-direction: column;
    gap: 1rem;
    padding: 0;
    border: none;
    background: none;
    box-shadow: none;
  }

  .toolbar-top {
    display: flex;
    flex-direction: column;
    gap: 1rem;
    align-items: stretch;
  }

  .toolbar-heading {
    align-self: center;
    font-size: 1.875rem;
    line-height: 2.25rem;
    font-weight: 600;
    letter-spacing: -0.015em;
    color: #f4f4f5;
    text-align: center;
  }

  @media (min-width: 640px) {
    .toolbar-heading {
      font-size: 2.25rem;
      line-height: 2.5rem;
    }
  }

  .toolbar-actions {
    display: flex;
    flex-direction: column;
    gap: 0.75rem;
    align-items: center;
    width: 100%;
  }

  .toolbar-nav {
    display: flex;
    align-items: center;
    gap: 0.5rem;
  }

  @media (min-width: 768px) {
    .toolbar-actions {
      flex-direction: row;
      align-items: center;
      justify-content: space-between;
    }
  }

  .toolbar-nav-link {
    display: inline-flex;
    align-items: center;
    justify-content: center;
    padding: 0.5rem 0.9rem;
    font-size: 0.75rem;
    font-weight: 600;
    letter-spacing: 0.08em;
    text-transform: uppercase;
    color: #e4e4e7;
    border-radius: 9999px;
    transition: background-color 0.2s ease, color 0.2s ease;
  }

  .toolbar-nav-link:hover,
  .toolbar-nav-link:focus-visible {
    background-color: rgba(63, 63, 70, 0.7);
    color: #fafafa;
  }

  .toolbar-controls {
    display: flex;
    flex-wrap: wrap;
    gap: 0.5rem;
  }

  @media (min-width: 768px) {
    .toolbar-controls {
      margin-left: auto;
      justify-content: flex-end;
    }
  }

  .toolbar-toggle {
    display: inline-flex;
    align-items: center;
    justify-content: center;
    padding: 0.5rem 0.95rem;
    border-radius: 9999px;
    border: 1px solid rgba(63, 63, 70, 0.75);
    background: rgba(17, 17, 17, 0.85);
    color: #d4d4d8;
    font-size: 0.7rem;
    font-weight: 600;
    text-transform: uppercase;
    letter-spacing: 0.08em;
    transition: background-color 0.2s ease, border-color 0.2s ease, color 0.2s ease, transform 0.2s ease;
  }

  .toolbar-toggle:hover,
  .toolbar-toggle:focus-visible {
    background: rgba(63, 63, 70, 0.6);
    border-color: rgba(82, 82, 91, 0.85);
    color: #fafafa;
  }

  .toolbar-toggle.is-active {
    background: rgba(99, 102, 241, 0.2);
    border-color: rgba(129, 140, 248, 0.7);
    color: #e0e7ff;
    box-shadow: inset 0 0 0 1px rgba(129, 140, 248, 0.3);
  }

  .toolbar-toggle:focus-visible {
    outline: 2px solid rgba(129, 140, 248, 0.5);
    outline-offset: 2px;
  }

  .toolbar-card .toolbar-toggle span {
    pointer-events: none;
  }

  .day-excluded {
    opacity: 0.4;
  }

  .day-include-toggle {
    display: inline-flex;
    align-items: center;
    justify-content: center;
    padding: 0.25rem 0.75rem;
    border-radius: 9999px;
    border: 1px solid #3f3f46;
    background-color: #171717;
    color: #a3a3a3;
    font-size: 11px;
    text-transform: uppercase;
    letter-spacing: 0.08em;
    transition: background-color 0.2s ease, color 0.2s ease, border-color 0.2s ease, opacity 0.2s ease;
  }

  .day-include-toggle.toggle-excluded {
    background-color: #7f1d1d;
    border-color: #b91c1c;
    color: #fee2e2;
  }

  .day-include-toggle:focus-visible {
    outline: 2px solid #71717a;
    outline-offset: 2px;
  }

  .day-include-toggle:disabled {
    opacity: 0.5;
    cursor: not-allowed;
  }

  .hide-exclude-controls .day-include-toggle {
    display: none;
  }

  .hide-percentages [data-day-percent],
  .hide-percentages [data-week-percent],
  .hide-percentages [data-month-percent],
  .hide-percentages [data-rolling-percent],
  .hide-percentages [data-year-percent] {
    display: none !important;
  }

  [data-day-realized-amount],
  [data-day-percent],
  [data-week-percent],
  [data-month-percent],
  [data-rolling-percent],
  [data-year-percent] {
    display: block;
  }
</style>
  <div class="toolbar-card">
    <div class="toolbar-top">
      {% set prev_year = (month == 1) and year-1 or year %}
      {% set prev_month = (month == 1) and 12 or month-1 %}
      {% set next_year = (month == 12) and year+1 or year %}
      {% set next_month = (month == 12) and 1 or month+1 %}
      <div class="toolbar-heading">
        {{ year }}-{{ "%02d"|format(month) }}
      </div>
      <div class="toolbar-actions">
        <nav class="toolbar-nav" aria-label="Calendar navigation">
          <a href="/calendar/{{ prev_year }}/{{ prev_month }}" class="toolbar-nav-link">Prev</a>
          <a href="/calendar/{{ current_year }}/{{ current_month }}" class="toolbar-nav-link">Today</a>
          <a href="/calendar/{{ next_year }}/{{ next_month }}" class="toolbar-nav-link">Next</a>
        </nav>
        <div class="toolbar-controls">
          <button type="button"
                  class="toolbar-toggle"
                  :class="{ 'is-active': !showMarketValue }"
                  @click="toggleMarketValue()"
                  aria-pressed="{{ 'true' if show_market_value_default else 'false' }}"
                  :aria-pressed="showMarketValue.toString()">
            <span x-text="showMarketValue ? 'Hide market value' : 'Show market value'">
              {% if show_market_value_default %}Hide market value{% else %}Show market value{% endif %}
            </span>
          </button>
          <button type="button"
                  class="toolbar-toggle"
                  :class="{ 'is-active': !showExcludeControls }"
                  @click="toggleExcludeControls()"
                  aria-pressed="{{ 'true' if show_exclude_controls else 'false' }}"
                  :aria-pressed="showExcludeControls.toString()">
            <span x-text="showExcludeControls ? 'Hide exclude' : 'Show exclude'">
              {% if show_exclude_controls %}Hide exclude{% else %}Show exclude{% endif %}
            </span>
          </button>
          <button type="button"
                  class="toolbar-toggle"
                  :class="{ 'is-active': !showPercentages }"
                  @click="togglePercentages()"
                  aria-pressed="{{ 'true' if show_percentages_default else 'false' }}"
                  :aria-pressed="showPercentages.toString()">
            <span x-text="showPercentages ? 'Hide percent' : 'Show percent'">
              {% if show_percentages_default %}Hide percent{% else %}Show percent{% endif %}
            </span>
          </button>
          <button type="button"
                  class="toolbar-toggle"
                  :class="{ 'is-active': showWeekends }"
                  @click="toggleWeekends()"
                  aria-pressed="{{ 'true' if show_weekends else 'false' }}"
                  :aria-pressed="showWeekends.toString()">
            <span x-text="showWeekends ? 'Hide weekends' : 'Show weekends'">
              {% if show_weekends %}Hide weekends{% else %}Show weekends{% endif %}
            </span>
          </button>
          <button type="button"
                  class="toolbar-toggle"
                  :class="{ 'is-active': showTradeCounts }"
                  @click="toggleTradeCounts()"
                  aria-pressed="{{ 'true' if show_trade_count_badges else 'false' }}"
                  :aria-pressed="showTradeCounts.toString()">
            <span x-text="showTradeCounts ? 'Hide trade count' : 'Show trade count'">
              {% if show_trade_count_badges %}Hide trade count{% else %}Show trade count{% endif %}
            </span>
          </button>
        </div>
      </div>
    </div>
  </div>

  {% set day_labels = ['Mon', 'Tue', 'Wed', 'Thu', 'Fri', 'Sat', 'Sun'] %}
  {% set visible_day_labels = day_labels if show_weekends else day_labels[:5] %}
  {% set grid_columns = visible_day_labels|length + 1 %}
  <div class="grid gap-3" style="grid-template-columns: repeat({{ grid_columns }}, minmax(0, 1fr));">
    {% for label in visible_day_labels %}
    <div class="text-sm font-medium text-neutral-300 tracking-wide">{{ label }}</div>
    {% endfor %}
    <div class="text-sm font-medium text-neutral-300 text-right tracking-wide">Week</div>
  </div>

  <div class="grid gap-3 mt-3" style="grid-template-columns: repeat({{ grid_columns }}, minmax(0, 1fr));">
  {% for week in weeks %}
    {% for d in week.days %}
      {% if show_weekends or not d.is_weekend %}
      {% set cls = (d.realized > 0) and 'cell-bg-pos' or (d.realized < 0) and 'cell-bg-neg' or 'bg-neutral-900' %}
      {% set day_identifier = d.date.strftime('%Y-%m-%d') %}
      {% set week_key = week.week_year ~ '-' ~ week.week_number %}
      <div class="relative min-h-[10rem] rounded-xl border border-neutral-800 p-4 {{ 'opacity-100' if d.in_month else 'opacity-30' }} {{ cls }} flex flex-col gap-3"
           data-day-cell="{{ day_identifier }}"
           data-day-realized="{{ '%.10g'|format(d.realized) }}"
           data-day-invested="{{ '%.10g'|format(d.invested) }}"
           data-day-has-values="{{ 'true' if d.has_values else 'false' }}"
           data-day-in-month="{{ 'true' if d.in_month else 'false' }}"
           data-day-in-rolling="{{ 'true' if d.in_rolling else 'false' }}"
           data-day-belongs-year="{{ 'true' if d.belongs_to_year else 'false' }}"
           data-week-key="{{ week_key }}"
           data-week-position="{{ loop.index0 }}">
        <div class="flex items-center gap-2 text-sm font-semibold text-neutral-200">
          <span class="text-lg leading-none">{{ d.date.day }}</span>
          {% set trade_button_classes = [
            'relative inline-flex items-center justify-center rounded-full p-1.5 trade-button focus:outline-none focus-ring-success transition'
          ] %}
          {% if not d.has_trades %}
            {% set trade_button_classes = trade_button_classes + ['icon-translucent'] %}
          {% endif %}
          <button type="button"
                  class="{{ trade_button_classes|join(' ') }}"
                  onclick="openTrades('{{ d.date.strftime('%Y-%m-%d') }}'); return false;"
                  aria-label="View trades">
            <svg class="h-5 w-5" viewBox="0 0 24 24" fill="none" stroke="currentColor" stroke-width="1.5" aria-hidden="true">
              <circle cx="12" cy="12" r="9" />
              <path stroke-linecap="round" stroke-linejoin="round" d="M12 7.5h-1.125a1.875 1.875 0 000 3.75h2.25a1.875 1.875 0 010 3.75H12m0-10.5v10.5" />
            </svg>
            <span class="sr-only">View trades</span>
            {% set trade_count = d.trades|length %}
            {% if trade_count %}
              <span class="trade-count-badge absolute -top-1 -right-1 min-w-[1.25rem] rounded-full text-[10px] font-semibold px-1 text-center"
                    x-cloak
                    x-show="showTradeCounts"
                    {% if not show_trade_count_badges %}style="display: none;"{% endif %}>{{ trade_count }}</span>
            {% endif %}
          </button>
        </div>

        {% if show_text_default %}
        <div class="text-[15px] leading-relaxed space-y-2">
          {% set realized_class = 'text-profit' if d.realized > 0 else ('text-loss' if d.realized < 0 else 'text-neutral-200') %}
            {% if d.show_realized %}
          <div class="{{ realized_class }} space-y-1">
            <span class="{{ realized_class }}" data-day-realized-amount data-has-percent="{{ 'true' if d.percent is not none else 'false' }}">Realized: {{ d.realized|money }}</span>
<<<<<<< HEAD
            <span data-day-percent class="text-xs text-neutral-200{% if d.percent is none %} hidden{% endif %} mt-1">Return: <span data-day-percent-value class="{{ day_percent_class }}">{{ '{:+.2f}%'.format(d.percent) if d.percent is not none else '' }}</span></span>
=======
            <span data-day-percent class="{% if d.percent is none %}hidden{% else %}block{% endif %} mt-1">Realized: <span data-day-percent-value class="{{ realized_class }}">{{ '{:+.2f}%'.format(d.percent) if d.percent is not none else '' }}</span></span>
>>>>>>> ea04b3a5
          </div>
          {% endif %}
          <div class="text-neutral-200"
               x-show="showMarketValue" x-cloak>
            Market value: {{ d.market_value|money }}
          </div>
        </div>
        {% endif %}

        <!-- Gear icon for manual entry -->
        <a class="absolute top-2 right-2 icon-translucent z-10" href="#"
           aria-label="Edit daily values"
           onclick="openManual('{{ d.date.strftime('%Y-%m-%d') }}', {{ d.realized }}, {{ d.invested }}); return false;">
          <svg class="w-4 h-4 action-icon" viewBox="0 0 24 24" aria-hidden="true" focusable="false">
            <path d="M19.14,12.94a7.43,7.43,0,0,0,.05-.94,7.43,7.43,0,0,0-.05-.94l2.11-1.65a.5.5,0,0,0,.12-.64l-2-3.46a.5.5,0,0,0-.6-.22l-2.49,1a7.3,7.3,0,0,0-1.63-.94l-.38-2.65A.5.5,0,0,0,12.64,1H9.36a.5.5,0,0,0-.49.41L8.49,4.06a7.3,7.3,0,0,0-1.63.94l-2.49-1a.5.5,0,0,0-.6.22l-2,3.46a.5.5,0,0,0,.12.64L3.94,11.06a7.43,7.43,0,0,0-.05.94,7.43,7.43,0,0,0,.05.94L1.83,14.59a.5.5,0,0,0-.12.64l2,3.46a.5.5,0,0,0,.6.22l2.49-1a7.3,7.3,0,0,0,1.63.94l.38,2.65a.5.5,0,0,0,.49.41h3.28a.5.5,0,0,0,.49-.41l.38-2.65a7.3,7.3,0,0,0,1.63-.94l2.49,1a.5.5,0,0,0,.6-.22l2-3.46a.5.5,0,0,0-.12-.64Zm-7.14,2.56A3.5,3.5,0,1,1,15.5,12,3.5,3.5,0,0,1,12,15.5Z" fill="currentColor" />
          </svg>
        </a>
        <div class="mt-auto flex items-center gap-2">
          <button type="button"
                  class="day-include-toggle"
                  data-day-toggle="{{ day_identifier }}"
                  {% if not d.in_month %}disabled{% endif %}
                  aria-pressed="true">
            Include
          </button>
          {% if notes_enabled %}
          <!-- Note icon -->
          <a class="note-trigger relative inline-flex items-center justify-center ml-auto icon-translucent z-10{% if d.has_note %} has-note{% endif %}"
             href="#"
             aria-label="{{ 'Edit daily note' if d.has_note else 'Add daily note' }}"
             data-note-text="{{ d.note | e }}"
             data-note-updated="{{ d.note_updated_at | default('', true) }}"
             data-note-label-empty="Add daily note"
             data-note-label-filled="Edit daily note"
             onclick="openDailyNote('{{ d.date.strftime('%Y-%m-%d') }}'); return false;">
            <svg class="w-4 h-4 action-icon" viewBox="0 0 24 24" aria-hidden="true" focusable="false">
              <path d="M19 3H5a2 2 0 0 0-2 2v14l4-4h12a2 2 0 0 0 2-2V5a2 2 0 0 0-2-2z" fill="currentColor" />
            </svg>
            <div class="note-tooltip absolute bottom-7 right-0 z-20 w-[min(18rem,calc(100vw-2rem))] rounded-lg border border-neutral-800 bg-neutral-950 p-3 text-left text-sm text-neutral-100 shadow-xl ring-1 ring-black/40">
              <div class="flex flex-col gap-2">
                <div>
                  <p class="text-[10px] uppercase tracking-wide text-neutral-500">Daily note</p>
                  <p class="text-[11px] text-neutral-400" data-note-tooltip-updated>Not saved yet</p>
                </div>
                <div class="max-h-48 overflow-y-auto whitespace-pre-wrap break-words leading-relaxed" data-note-tooltip-body>{{ d.note | e }}</div>
              </div>
            </div>
          </a>
          {% endif %}
        </div>
      </div>
    {% endif %}
  {% endfor %}
  {% set week_key = week.week_year ~ '-' ~ week.week_number %}
  {% set week_cls = (week.week_realized > 0) and 'cell-bg-pos' or (week.week_realized < 0) and 'cell-bg-neg' or 'bg-neutral-900' %}
  <div class="relative min-h-[10rem] rounded-xl border border-neutral-800 p-4 flex flex-col justify-between {{ week_cls }}"
       data-week-summary="{{ week_key }}">
    <div>
      <div class="text-sm font-medium text-neutral-300 tracking-wide">Week {{ week.week_index }}</div>
      <div class="mt-3 text-[15px] space-y-2 text-right leading-relaxed">
        <div data-week-realized
             class="{{ 'text-profit' if week.week_realized > 0 else ('text-loss' if week.week_realized < 0 else 'text-neutral-200') }}{% if not week.show_week_realized %} hidden{% endif %}">
          <div>Realized: <span data-week-realized-value>{{ week.week_realized|money }}</span></div>
          {% set week_percent_class = 'text-neutral-200' %}
          {% if week.week_percent is not none %}
            {% if week.week_percent > 0 %}
              {% set week_percent_class = 'text-profit' %}
            {% elif week.week_percent < 0 %}
              {% set week_percent_class = 'text-loss' %}
            {% endif %}
          {% endif %}
          <div data-week-percent class="text-[11px] text-neutral-200{% if not (show_percentages_default and week.week_percent is not none) %} hidden{% endif %} mt-0.5">
            {% if show_percentages_default and week.week_percent is not none %}Realized: <span data-week-percent-value class="{{ week_percent_class }}">{{ '{:+.2f}%'.format(week.week_percent) }}</span>{% endif %}
          </div>
        </div>
      </div>
    </div>
    {% if notes_enabled %}
    <div class="flex justify-end">
      <a class="note-trigger weekly-note-trigger z-10{% if week.has_note %} has-note{% else %} icon-translucent{% endif %}" href="#"
         aria-label="{{ 'Edit weekly note' if week.has_note else 'Add weekly note' }}"
         data-week-year="{{ week.week_year }}"
         data-week-index="{{ week.week_number }}"
         data-note-text="{{ week.note | default('', true) | e }}"
         data-note-updated="{{ week.note_updated_at | default('', true) }}"
         data-note-label-empty="Add weekly note"
         data-note-label-filled="Edit weekly note"
         onclick="openWeeklyNote({{ week.week_year }}, {{ week.week_number }}); return false;">
        <svg class="w-4 h-4 action-icon" viewBox="0 0 24 24" aria-hidden="true" focusable="false">
          <path d="M19 3H5a2 2 0 0 0-2 2v14l4-4h12a2 2 0 0 0 2-2V5a2 2 0 0 0-2-2z" fill="currentColor" />
        </svg>
        <div class="note-tooltip absolute bottom-7 right-0 z-20 w-[min(18rem,calc(100vw-2rem))] rounded-lg border border-neutral-800 bg-neutral-950 p-3 text-left text-sm text-neutral-100 shadow-xl ring-1 ring-black/40">
          <div class="flex flex-col gap-2">
            <div>
              <p class="text-[10px] uppercase tracking-wide text-neutral-500">Weekly note</p>
              <p class="text-[11px] text-neutral-400" data-note-tooltip-updated>Not saved yet</p>
            </div>
            <div class="max-h-48 overflow-y-auto whitespace-pre-wrap break-words leading-relaxed" data-note-tooltip-body>{{ week.note | default('', true) | e }}</div>
          </div>
        </div>
      </a>
    </div>
    {% endif %}
  </div>
{% endfor %}
</div>

<div class="mt-6 max-w-3xl">
  <div class="grid gap-4 sm:grid-cols-2">
    <div class="rounded border border-neutral-800 p-3 bg-neutral-950 relative"
         data-month-summary
         data-base-realized="{{ '%.10g'|format(month_realized) }}">
      <h2 class="font-semibold">Monthly summary</h2>
      <div class="space-y-1">
        <div>Realized: <span data-month-realized-value class="{{ 'text-profit' if month_realized > 0 else ('text-loss' if month_realized < 0 else 'text-neutral-200') }}">{{ month_realized|money }}</span></div>
        {% set month_percent_class = 'text-neutral-200' %}
        {% if month_percent is not none %}
          {% if month_percent > 0 %}
            {% set month_percent_class = 'text-profit' %}
          {% elif month_percent < 0 %}
            {% set month_percent_class = 'text-loss' %}
          {% endif %}
        {% endif %}
        <div data-month-percent class="text-[12px]{% if not (show_percentages_default and month_percent is not none) %} hidden{% endif %}">
          {% if show_percentages_default and month_percent is not none %}Realized: <span data-month-percent-value class="{{ month_percent_class }}">{{ '{:+.2f}%'.format(month_percent) }}</span>{% endif %}
        </div>
      </div>
      <div class="mt-2 text-sm hidden" data-month-average>
        <span class="text-neutral-300">Avg realized per day (<span data-month-average-count>0</span> days):</span>
        <span data-month-average-value class="text-neutral-200"></span>
      </div>
        {% set month_note_text = month_note.note | default('', true) %}
        {% set month_note_has = month_note_text.strip() %}
        {% if notes_enabled %}
        <a class="note-trigger absolute top-1 right-1 z-10{% if month_note_has %} has-note{% else %} icon-translucent{% endif %}" href="#"
           aria-label="{{ 'Edit monthly note' if month_note_has else 'Add monthly note' }}"
           data-month-key="{{ year }}-{{ '%02d'|format(month) }}"
           data-note-text="{{ month_note_text | e }}"
           data-note-updated="{{ month_note.updated_at | default('', true) }}"
           data-note-label-empty="Add monthly note"
           data-note-label-filled="Edit monthly note"
           onclick="openMonthlyNote({{ year }}, {{ month }}); return false;">
          <svg class="w-4 h-4 action-icon" viewBox="0 0 24 24" aria-hidden="true" focusable="false">
            <path d="M19 3H5a2 2 0 0 0-2 2v14l4-4h12a2 2 0 0 0 2-2V5a2 2 0 0 0-2-2z" fill="currentColor" />
          </svg>
          <div class="note-tooltip absolute bottom-7 right-0 z-20 w-[min(18rem,calc(100vw-2rem))] rounded-lg border border-neutral-800 bg-neutral-950 p-3 text-left text-sm text-neutral-100 shadow-xl ring-1 ring-black/40">
            <div class="flex flex-col gap-2">
              <div>
                <p class="text-[10px] uppercase tracking-wide text-neutral-500">Monthly note</p>
                <p class="text-[11px] text-neutral-400" data-note-tooltip-updated>Not saved yet</p>
              </div>
              <div class="max-h-48 overflow-y-auto whitespace-pre-wrap break-words leading-relaxed" data-note-tooltip-body>{{ month_note_text | e }}</div>
            </div>
          </div>
        </a>
        {% endif %}
    </div>
    <div class="rounded border border-neutral-800 p-3 bg-neutral-950">
      <h2 class="font-semibold">Yearly summary</h2>
      <div class="mt-2 space-y-4 text-sm">
        <div class="space-y-1"
             data-rolling-summary
             data-base-realized="{{ '%.10g'|format(rolling_year_realized) }}"
             data-base-trading-days="{{ rolling_year_trading_days }}"
             data-other-invested-max="{{ '%.10g'|format(rolling_year_other_invested_max) }}">
          <p class="text-[11px] uppercase tracking-wide text-neutral-400">Last 12 months</p>
          <div>Realized: <span data-rolling-realized-value class="{{ 'text-profit' if rolling_year_realized > 0 else ('text-loss' if rolling_year_realized < 0 else 'text-neutral-200') }}">{{ rolling_year_realized|money }}</span></div>
          {% set rolling_percent_class = 'text-neutral-200' %}
          {% if rolling_year_percent is not none %}
            {% if rolling_year_percent > 0 %}
              {% set rolling_percent_class = 'text-profit' %}
            {% elif rolling_year_percent < 0 %}
              {% set rolling_percent_class = 'text-loss' %}
            {% endif %}
          {% endif %}
          <div data-rolling-percent class="text-[12px]{% if not (show_percentages_default and rolling_year_percent is not none) %} hidden{% endif %}">
            {% if show_percentages_default and rolling_year_percent is not none %}Realized: <span data-rolling-percent-value class="{{ rolling_percent_class }}">{{ '{:+.2f}%'.format(rolling_year_percent) }}</span>{% endif %}
          </div>
          <div class="text-sm hidden" data-rolling-average>
            <span class="text-neutral-300">Avg realized per day (<span data-rolling-average-count>0</span> days):</span>
            <span data-rolling-average-value class="text-neutral-200"></span>
          </div>
          
        </div>
        <div class="space-y-1"
             data-year-summary
             data-base-realized="{{ '%.10g'|format(year_realized) }}"
             data-base-trading-days="{{ year_trading_days }}"
             data-other-invested-max="{{ '%.10g'|format(year_other_invested_max) }}">
          <p class="text-[11px] uppercase tracking-wide text-neutral-400">Since Jan 1</p>
          <div>Realized: <span data-year-realized-value class="{{ 'text-profit' if year_realized > 0 else ('text-loss' if year_realized < 0 else 'text-neutral-200') }}">{{ year_realized|money }}</span></div>
          {% set year_percent_class = 'text-neutral-200' %}
          {% if year_percent is not none %}
            {% if year_percent > 0 %}
              {% set year_percent_class = 'text-profit' %}
            {% elif year_percent < 0 %}
              {% set year_percent_class = 'text-loss' %}
            {% endif %}
          {% endif %}
          <div data-year-percent class="text-[12px]{% if not (show_percentages_default and year_percent is not none) %} hidden{% endif %}">
            {% if show_percentages_default and year_percent is not none %}Realized: <span data-year-percent-value class="{{ year_percent_class }}">{{ '{:+.2f}%'.format(year_percent) }}</span>{% endif %}
          </div>
          <div class="text-sm hidden" data-year-average>
            <span class="text-neutral-300">Avg realized per day (<span data-year-average-count>0</span> days):</span>
            <span data-year-average-value class="text-neutral-200"></span>
          </div>
          
        </div>
      </div>
    </div>
  </div>
</div>

</div>

<!-- Modals -->
<div
  id="modal"
  x-data="{
    open: false,
    title: '',
    body: '',
    save: null,
    previouslyFocused: null,
    closeLabel: 'Close',
    saveLabel: 'Save',
    saving: false,
    shouldReloadOnClose: false,
    beforeClose: null,
    init() {
      window.modalController = this;
      this.$watch('open', (value) => {
        document.body.classList.toggle('modal-open', value);
        this.toggleBackgroundInteractivity(value);
        if (value) {
          this.storeActiveElement();
          this.$nextTick(() => this.focusFirstElement());
        } else {
          this.restoreActiveElement();
          this.resetState();
        }
      });
    },
    toggleBackgroundInteractivity(isOpen) {
      const applyState = (element) => {
        if (!element) {
          return;
        }
        element.classList.toggle('modal-background-inert', isOpen);
        if (isOpen) {
          element.setAttribute('aria-hidden', 'true');
        } else {
          element.removeAttribute('aria-hidden');
        }
        if ('inert' in element) {
          element.inert = isOpen;
        }
      };

      applyState(document.querySelector('nav'));

      const main = document.querySelector('main');
      if (!main) {
        return;
      }

      const backgroundElements = Array.from(main.children).filter((child) => child.id !== 'modal');
      backgroundElements.forEach(applyState);
    },
    storeActiveElement() {
      this.previouslyFocused = document.activeElement;
    },
    restoreActiveElement() {
      if (this.previouslyFocused && typeof this.previouslyFocused.focus === 'function') {
        this.previouslyFocused.focus({ preventScroll: true });
      }
      this.previouslyFocused = null;
    },
    focusFirstElement() {
      const dialog = this.$refs.dialog;
      if (!dialog) {
        return;
      }
      const focusable = dialog.querySelector('[data-autofocus], button, textarea, input, select, [tabindex]:not([tabindex=&quot;-1&quot;])');
      if (focusable && typeof focusable.focus === 'function') {
        focusable.focus();
      } else if (typeof dialog.focus === 'function') {
        dialog.focus();
      }
    },
    resetState() {
      this.save = null;
      this.closeLabel = 'Close';
      this.saveLabel = 'Save';
      this.saving = false;
      this.shouldReloadOnClose = false;
      this.beforeClose = null;
    },
    close(force = false) {
      if (!force && typeof this.beforeClose === 'function') {
        try {
          const shouldClose = this.beforeClose();
          if (shouldClose === false) {
            return;
          }
        } catch (error) {
          console.error(error);
          return;
        }
      }
      const reload = this.shouldReloadOnClose;
      this.open = false;
      if (reload) {
        setTimeout(() => window.location.reload(), 0);
      }
    },
  }"
  x-show="open"
  x-cloak
  class="fixed inset-0 z-50 bg-black/60 flex items-center justify-center"
  role="dialog"
  aria-modal="true"
  :aria-hidden="(!open).toString()"
  @click.self="close()"
  @keydown.escape.window.stop.prevent="close()"
>
  <div
    x-ref="dialog"
    class="bg-neutral-950 border border-neutral-800 rounded p-4 w-full max-w-3xl focus:outline-none"
    role="document"
    tabindex="-1"
    @click.stop
  >
    <h3 class="font-semibold mb-2" x-text="title"></h3>
    <div x-html="body"></div>
    <div class="mt-4 flex justify-end gap-2">
      <button type="button" class="px-3 py-1 rounded border border-neutral-700" @click="close()" x-text="closeLabel"></button>
      <button
        type="button"
        class="btn btn-primary px-3 py-1 text-sm"
        :class="{ 'opacity-60 cursor-not-allowed': saving || !save }"
        :disabled="saving || !save"
        @click="if (!saving && save) save()"
      >
        <span x-text="saving ? 'Saving…' : saveLabel"></span>
      </button>
    </div>
  </div>
</div>

</div>

<script>
async function updateUiPreferences(payload) {
  try {
    const response = await fetch('/api/ui/preferences', {
      method: 'POST',
      headers: { 'Content-Type': 'application/json' },
      body: JSON.stringify(payload || {}),
    });
    if (!response.ok) {
      let message = 'Failed to save preference.';
      try {
        const data = await response.json();
        if (data && data.detail) {
          message = data.detail;
        }
      } catch (error) {
        // Ignore JSON parse errors and use fallback message
      }
      throw new Error(message);
    }
    return true;
  } catch (error) {
    console.warn('Unable to save preference', error);
    return false;
  }
}

function calendarToolbar(initialState = {}) {
  return {
    showMarketValue:
      initialState.showMarketValue === undefined
        ? true
        : !!initialState.showMarketValue,
    showExcludeControls:
      initialState.showExcludeControls === undefined
        ? true
        : !!initialState.showExcludeControls,
    showPercentages:
      initialState.showPercentages === undefined
        ? true
        : !!initialState.showPercentages,
    showWeekends: !!initialState.showWeekends,
    showTradeCounts:
      initialState.showTradeCounts === undefined
        ? false
        : !!initialState.showTradeCounts,
    async toggleMarketValue() {
      const previous = this.showMarketValue;
      const next = !previous;
      this.showMarketValue = next;
      const saved = await updateUiPreferences({ show_market_value: next });
      if (!saved) {
        this.showMarketValue = previous;
      }
    },
    async toggleExcludeControls() {
      const previous = this.showExcludeControls;
      const next = !previous;
      this.showExcludeControls = next;
      const saved = await updateUiPreferences({ show_exclude_controls: next });
      if (!saved) {
        this.showExcludeControls = previous;
      }
    },
    async togglePercentages() {
      const previous = this.showPercentages;
      const next = !previous;
      this.showPercentages = next;
      const saved = await updateUiPreferences({ show_percentages: next });
      if (!saved) {
        this.showPercentages = previous;
      }
    },
    async toggleWeekends() {
      const previous = this.showWeekends;
      const next = !previous;
      this.showWeekends = next;
      const saved = await updateUiPreferences({ show_weekends: next });
      if (!saved) {
        this.showWeekends = previous;
        return;
      }
      window.location.reload();
    },
    async toggleTradeCounts() {
      const previous = this.showTradeCounts;
      const next = !previous;
      this.showTradeCounts = next;
      const saved = await updateUiPreferences({ show_trade_count: next });
      if (!saved) {
        this.showTradeCounts = previous;
      }
    },
  };
}

const dayImpactSimulator = (() => {
  const cells = Array.from(document.querySelectorAll('[data-day-cell]'));
  if (!cells.length) {
    return null;
  }

  const parseNumber = (value) => {
    if (typeof value === 'number') {
      return Number.isFinite(value) ? value : 0;
    }
    if (typeof value === 'string' && value.trim() !== '') {
      const parsed = Number(value);
      return Number.isFinite(parsed) ? parsed : 0;
    }
    return 0;
  };

  const isApproximatelyZero = (value) => Math.abs(value) <= 0.005;

  const formatMoney = (value) => {
    const numeric = Number(value);
    if (!Number.isFinite(numeric)) {
      return '$0.00';
    }
    const sign = numeric < 0 ? '-' : '';
    const absolute = Math.abs(numeric);
    return `${sign}$${absolute.toLocaleString(undefined, {
      minimumFractionDigits: 2,
      maximumFractionDigits: 2,
    })}`;
  };

  const formatPercentage = (value) => {
    const numeric = Number(value);
    if (!Number.isFinite(numeric)) {
      return '';
    }
    const rounded = Math.round(numeric * 100) / 100;
    const sign = rounded >= 0 ? '+' : '';
    return `${sign}${rounded.toFixed(2)}%`;
  };

  const calculatePercentageValue = (realized, samples) => {
    const valid = [];
    samples.forEach((sample) => {
      const numeric = Math.abs(Number(sample));
      if (Number.isFinite(numeric) && !isApproximatelyZero(numeric)) {
        valid.push(numeric);
      }
    });
    if (!valid.length) {
      return null;
    }
    const denominator = Math.max(...valid);
    if (!Number.isFinite(denominator) || isApproximatelyZero(denominator)) {
      return null;
    }
    const result = (Number(realized) / denominator) * 100;
    if (!Number.isFinite(result)) {
      return null;
    }
    return Math.round(result * 100) / 100;
  };

  const collectInvestedSample = (collection, value) => {
    const magnitude = Math.abs(Number(value));
    if (!Number.isFinite(magnitude) || isApproximatelyZero(magnitude)) {
      return;
    }
    collection.push(magnitude);
  };

  const calendarRoot = document.querySelector('[data-calendar-root]');
  const calendarYear = calendarRoot ? calendarRoot.dataset.calendarYear : '';
  const calendarMonth = calendarRoot ? calendarRoot.dataset.calendarMonth : '';
  const excludedStorageKey =
    calendarYear && calendarMonth
      ? `bagholder:excludedDays:${calendarYear}-${calendarMonth}`
      : null;

  const loadStoredExcludedDays = () => {
    if (!excludedStorageKey) {
      return new Set();
    }
    try {
      const storage = window.localStorage;
      if (!storage) {
        return new Set();
      }
      const raw = storage.getItem(excludedStorageKey);
      if (!raw) {
        return new Set();
      }
      const parsed = JSON.parse(raw);
      if (!Array.isArray(parsed)) {
        return new Set();
      }
      const valid = parsed.filter((value) => typeof value === 'string' && value);
      return new Set(valid);
    } catch (error) {
      console.warn('Unable to restore excluded day selections', error);
      return new Set();
    }
  };

  const excludedDays = loadStoredExcludedDays();

  const persistExcludedDays = () => {
    if (!excludedStorageKey) {
      return;
    }
    try {
      const storage = window.localStorage;
      if (!storage) {
        return;
      }
      storage.setItem(excludedStorageKey, JSON.stringify(Array.from(excludedDays)));
    } catch (error) {
      console.warn('Unable to persist excluded day selections', error);
    }
  };

  const updateExcludedStorage = (dateStr, included) => {
    if (!excludedStorageKey || !dateStr) {
      return;
    }
    if (included) {
      excludedDays.delete(dateStr);
    } else {
      excludedDays.add(dateStr);
    }
    persistExcludedDays();
  };

  const dayMap = new Map();
  const weekStructure = new Map();

  const setDayToggleState = (toggle, included) => {
    if (!toggle) {
      return;
    }
    toggle.classList.toggle('toggle-excluded', !included);
    toggle.setAttribute('aria-pressed', included ? 'true' : 'false');
    toggle.dataset.state = included ? 'included' : 'excluded';
    toggle.textContent = included ? 'Include' : 'Excluded';
  };

  cells.forEach((cell) => {
    const dateStr = cell.dataset.dayCell;
    if (!dateStr) {
      return;
    }
    const day = {
      cell,
      realized: parseNumber(cell.dataset.dayRealized),
      invested: parseNumber(cell.dataset.dayInvested),
      hasValues: cell.dataset.dayHasValues === 'true',
      inMonth: cell.dataset.dayInMonth === 'true',
      inRolling: cell.dataset.dayInRolling === 'true',
      belongsToYear: cell.dataset.dayBelongsYear === 'true',
      weekKey: cell.dataset.weekKey || '',
      weekPosition: Number(cell.dataset.weekPosition || '0'),
      included: true,
    };
    dayMap.set(dateStr, day);

    if (day.inMonth && excludedDays.has(dateStr)) {
      day.included = false;
    }
    day.dateStr = dateStr;

    if (day.weekKey) {
      if (!weekStructure.has(day.weekKey)) {
        weekStructure.set(day.weekKey, []);
      }
      weekStructure.get(day.weekKey).push({ date: dateStr, position: day.weekPosition });
    }

    const toggle = cell.querySelector('[data-day-toggle]');
    if (toggle) {
      const isDisabled = toggle.disabled;
      setDayToggleState(toggle, day.included);
      const shouldExclude = !day.included && day.inMonth;
      cell.classList.toggle('day-excluded', shouldExclude);
      if (!isDisabled) {
        toggle.addEventListener('click', () => {
          day.included = !day.included;
          setDayToggleState(toggle, day.included);
          const shouldExclude = !day.included && day.inMonth;
          cell.classList.toggle('day-excluded', shouldExclude);
          if (day.inMonth) {
            updateExcludedStorage(dateStr, day.included);
          }
          updateSummaries();
        });
      }
    }
  });

  if (excludedDays.size) {
    const valid = new Set();
    dayMap.forEach((value, key) => {
      if (value.inMonth && excludedDays.has(key)) {
        valid.add(key);
      }
    });
    if (valid.size !== excludedDays.size) {
      excludedDays.clear();
      valid.forEach((key) => excludedDays.add(key));
      persistExcludedDays();
    }
  }

  if (!dayMap.size) {
    return null;
  }

  weekStructure.forEach((entries) => {
    entries.sort((a, b) => a.position - b.position);
  });

  const monthSummaryEl = document.querySelector('[data-month-summary]');
  const monthRealizedEl = monthSummaryEl ? monthSummaryEl.querySelector('[data-month-realized-value]') : null;
  const monthPercentContainer = monthSummaryEl ? monthSummaryEl.querySelector('[data-month-percent]') : null;
  const monthPercentValueEl = monthSummaryEl ? monthSummaryEl.querySelector('[data-month-percent-value]') : null;
  const monthAverageContainer = monthSummaryEl ? monthSummaryEl.querySelector('[data-month-average]') : null;
  const monthAverageCountEl = monthSummaryEl ? monthSummaryEl.querySelector('[data-month-average-count]') : null;
  const monthAverageValueEl = monthSummaryEl ? monthSummaryEl.querySelector('[data-month-average-value]') : null;

  const rollingSummaryEl = document.querySelector('[data-rolling-summary]');
  const rollingRealizedEl = rollingSummaryEl ? rollingSummaryEl.querySelector('[data-rolling-realized-value]') : null;
  const rollingPercentContainer = rollingSummaryEl ? rollingSummaryEl.querySelector('[data-rolling-percent]') : null;
  const rollingPercentValueEl = rollingSummaryEl ? rollingSummaryEl.querySelector('[data-rolling-percent-value]') : null;
  const rollingAverageContainer = rollingSummaryEl ? rollingSummaryEl.querySelector('[data-rolling-average]') : null;
  const rollingAverageCountEl = rollingSummaryEl ? rollingSummaryEl.querySelector('[data-rolling-average-count]') : null;
  const rollingAverageValueEl = rollingSummaryEl ? rollingSummaryEl.querySelector('[data-rolling-average-value]') : null;

  const yearSummaryEl = document.querySelector('[data-year-summary]');
  const yearRealizedEl = yearSummaryEl ? yearSummaryEl.querySelector('[data-year-realized-value]') : null;
  const yearPercentContainer = yearSummaryEl ? yearSummaryEl.querySelector('[data-year-percent]') : null;
  const yearPercentValueEl = yearSummaryEl ? yearSummaryEl.querySelector('[data-year-percent-value]') : null;
  const yearAverageContainer = yearSummaryEl ? yearSummaryEl.querySelector('[data-year-average]') : null;
  const yearAverageCountEl = yearSummaryEl ? yearSummaryEl.querySelector('[data-year-average-count]') : null;
  const yearAverageValueEl = yearSummaryEl ? yearSummaryEl.querySelector('[data-year-average-value]') : null;

  const weekSummaries = new Map();
  document.querySelectorAll('[data-week-summary]').forEach((weekEl) => {
    const key = weekEl.dataset.weekSummary;
    if (!key) {
      return;
    }
    weekSummaries.set(key, {
      element: weekEl,
      realizedContainer: weekEl.querySelector('[data-week-realized]'),
      realizedValue: weekEl.querySelector('[data-week-realized-value]'),
      percent: weekEl.querySelector('[data-week-percent]'),
      percentValue: weekEl.querySelector('[data-week-percent-value]'),
    });
  });

  const yearBaseRealized = parseNumber(yearSummaryEl && yearSummaryEl.dataset.baseRealized);
  const yearBaseTradingDays = parseNumber(yearSummaryEl && yearSummaryEl.dataset.baseTradingDays);
  const yearOtherInvestedMax = parseNumber(yearSummaryEl && yearSummaryEl.dataset.otherInvestedMax);
  const rollingBaseRealized = parseNumber(rollingSummaryEl && rollingSummaryEl.dataset.baseRealized);
  const rollingBaseTradingDays = parseNumber(rollingSummaryEl && rollingSummaryEl.dataset.baseTradingDays);
  const rollingOtherInvestedMax = parseNumber(rollingSummaryEl && rollingSummaryEl.dataset.otherInvestedMax);

  let monthInitialRealized = 0;
  let rollingMonthRealized = 0;
  let monthInitialYearTradingDays = 0;
  let monthInitialRollingTradingDays = 0;

  dayMap.forEach((day) => {
    if (day.inMonth && day.hasValues) {
      monthInitialRealized += day.realized;
      if (day.inRolling) {
        rollingMonthRealized += day.realized;
        monthInitialRollingTradingDays += 1;
      }
      if (day.belongsToYear) {
        monthInitialYearTradingDays += 1;
      }
    }
  });

  const yearOtherRealized = yearBaseRealized - monthInitialRealized;
  const rollingOtherRealized = rollingBaseRealized - rollingMonthRealized;
  const yearOtherTradingDays = Math.max(0, yearBaseTradingDays - monthInitialYearTradingDays);
  const rollingOtherTradingDays = Math.max(0, rollingBaseTradingDays - monthInitialRollingTradingDays);

  function applySignClass(element, value) {
    if (!element) {
      return;
    }
    element.classList.remove('text-profit', 'text-loss', 'text-neutral-200');
    if (value > 0.005) {
      element.classList.add('text-profit');
    } else if (value < -0.005) {
      element.classList.add('text-loss');
    } else {
      element.classList.add('text-neutral-200');
    }
  }

  function applyBackgroundClass(element, value) {
    if (!element) {
      return;
    }
    element.classList.remove('cell-bg-pos', 'cell-bg-neg', 'bg-neutral-900');
    if (value > 0.005) {
      element.classList.add('cell-bg-pos');
    } else if (value < -0.005) {
      element.classList.add('cell-bg-neg');
    } else {
      element.classList.add('bg-neutral-900');
    }
  }

  function updateWeekSummary(key, state) {
    const dom = weekSummaries.get(key);
    if (!dom) {
      return;
    }

    const realizedValue = state.hasIncluded ? state.realized : 0;
    if (dom.realizedContainer) {
      const shouldShow = state.hasIncluded && !isApproximatelyZero(realizedValue);
      dom.realizedContainer.classList.toggle('hidden', !shouldShow);
      if (dom.realizedValue) {
        dom.realizedValue.textContent = formatMoney(realizedValue);
      }
      applySignClass(dom.realizedContainer, realizedValue);
      if (dom.percent && dom.percentValue) {
        const percentValue = shouldShow ? calculatePercentageValue(realizedValue, state.investedSamples) : null;
        if (percentValue === null) {
          dom.percent.classList.add('hidden');
          dom.percentValue.textContent = '';
          applySignClass(dom.percentValue, 0);
        } else {
          dom.percent.classList.remove('hidden');
          dom.percentValue.textContent = formatPercentage(percentValue);
          applySignClass(dom.percentValue, percentValue);
        }
      }
    }

    applyBackgroundClass(dom.element, realizedValue);
  }

  function updateSummaries() {
    let monthRealized = 0;
    const monthInvestedSamples = [];
    const rollingInvestedSamples = [];
    const yearInvestedSamples = [];
    let monthTradingDays = 0;
    let yearRealized = yearOtherRealized;
    let yearTradingDays = yearOtherTradingDays;
    let rollingRealized = rollingOtherRealized;
    let rollingTradingDays = rollingOtherTradingDays;

    collectInvestedSample(rollingInvestedSamples, rollingOtherInvestedMax);
    collectInvestedSample(yearInvestedSamples, yearOtherInvestedMax);

    dayMap.forEach((day) => {
      if (!day.included) {
        return;
      }
      if (day.inMonth && day.hasValues) {
        monthRealized += day.realized;
        collectInvestedSample(monthInvestedSamples, day.invested);
        monthTradingDays += 1;
      }
      if (day.inMonth && day.hasValues && day.belongsToYear) {
        yearRealized += day.realized;
        yearTradingDays += 1;
        collectInvestedSample(yearInvestedSamples, day.invested);
      }
      if (day.inRolling && day.hasValues) {
        rollingRealized += day.realized;
        collectInvestedSample(rollingInvestedSamples, day.invested);
        if (day.inMonth) {
          rollingTradingDays += 1;
        }
      }
    });

    if (monthRealizedEl) {
      monthRealizedEl.textContent = formatMoney(monthRealized);
      applySignClass(monthRealizedEl, monthRealized);
    }
    if (monthPercentContainer && monthPercentValueEl) {
      const percentValue = calculatePercentageValue(monthRealized, monthInvestedSamples);
      if (percentValue === null) {
        monthPercentContainer.classList.add('hidden');
        monthPercentValueEl.textContent = '';
        applySignClass(monthPercentValueEl, 0);
      } else {
        monthPercentContainer.classList.remove('hidden');
        monthPercentValueEl.textContent = formatPercentage(percentValue);
        applySignClass(monthPercentValueEl, percentValue);
      }
    }
    if (monthAverageContainer && monthAverageCountEl && monthAverageValueEl) {
      if (monthTradingDays > 0) {
        monthAverageCountEl.textContent = monthTradingDays.toString();
        const averageValue = monthRealized / monthTradingDays;
        monthAverageValueEl.textContent = formatMoney(averageValue);
        applySignClass(monthAverageValueEl, averageValue);
        monthAverageContainer.classList.remove('hidden');
      } else {
        monthAverageContainer.classList.add('hidden');
      }
    }

    if (rollingRealizedEl) {
      rollingRealizedEl.textContent = formatMoney(rollingRealized);
      applySignClass(rollingRealizedEl, rollingRealized);
    }
    if (rollingPercentContainer && rollingPercentValueEl) {
      const percentValue = calculatePercentageValue(rollingRealized, rollingInvestedSamples);
      if (percentValue === null) {
        rollingPercentContainer.classList.add('hidden');
        rollingPercentValueEl.textContent = '';
        applySignClass(rollingPercentValueEl, 0);
      } else {
        rollingPercentContainer.classList.remove('hidden');
        rollingPercentValueEl.textContent = formatPercentage(percentValue);
        applySignClass(rollingPercentValueEl, percentValue);
      }
    }
    if (rollingAverageContainer && rollingAverageCountEl && rollingAverageValueEl) {
      if (rollingTradingDays > 0) {
        rollingAverageCountEl.textContent = rollingTradingDays.toString();
        const rollingAverage = rollingRealized / rollingTradingDays;
        rollingAverageValueEl.textContent = formatMoney(rollingAverage);
        applySignClass(rollingAverageValueEl, rollingAverage);
        rollingAverageContainer.classList.remove('hidden');
      } else {
        rollingAverageContainer.classList.add('hidden');
      }
    }

    if (yearRealizedEl) {
      yearRealizedEl.textContent = formatMoney(yearRealized);
      applySignClass(yearRealizedEl, yearRealized);
    }
    if (yearPercentContainer && yearPercentValueEl) {
      const percentValue = calculatePercentageValue(yearRealized, yearInvestedSamples);
      if (percentValue === null) {
        yearPercentContainer.classList.add('hidden');
        yearPercentValueEl.textContent = '';
        applySignClass(yearPercentValueEl, 0);
      } else {
        yearPercentContainer.classList.remove('hidden');
        yearPercentValueEl.textContent = formatPercentage(percentValue);
        applySignClass(yearPercentValueEl, percentValue);
      }
    }
    if (yearAverageContainer && yearAverageCountEl && yearAverageValueEl) {
      if (yearTradingDays > 0) {
        yearAverageCountEl.textContent = yearTradingDays.toString();
        const yearAverage = yearRealized / yearTradingDays;
        yearAverageValueEl.textContent = formatMoney(yearAverage);
        applySignClass(yearAverageValueEl, yearAverage);
        yearAverageContainer.classList.remove('hidden');
      } else {
        yearAverageContainer.classList.add('hidden');
      }
    }

    weekStructure.forEach((entries, key) => {
      const state = {
        realized: 0,
        investedSamples: [],
        hasIncluded: false,
      };

      entries.forEach((entry) => {
        const day = dayMap.get(entry.date);
        if (!day || !day.inMonth || !day.included) {
          return;
        }
        if (day.hasValues) {
          state.realized += day.realized;
          collectInvestedSample(state.investedSamples, day.invested);
        }
        state.hasIncluded = true;
      });

      updateWeekSummary(key, state);
    });
  }

  updateSummaries();

  return {
    update: updateSummaries,
  };
})();

function openTrades(dateStr) {
  fetch('/api/trades/' + dateStr)
    .then(response => {
      if (!response.ok) {
        return response.json().catch(() => ({})).then(data => {
          const message = data && data.detail ? data.detail : 'Failed to load trades.';
          throw new Error(message);
        });
      }
      return response.json();
    })
    .then(js => {
      const modal = getModalController();
      if (!modal) return;
      modal.title = 'Trades ' + dateStr;
      modal.body = createTradeEditorHTML();
      modal.save = () => saveTrades(dateStr);
      modal.open = true;
      setTimeout(() => setupTradeEditor(js.trades || [], dateStr), 0);
    })
    .catch(err => {
      const modal = getModalController();
      if (!modal) return;
      modal.title = 'Trades ' + dateStr;
      modal.body = `<p class="text-sm text-danger">${err.message || 'Failed to load trades.'}</p>`;
      modal.save = null;
      modal.open = true;
    });
}

function createTradeEditorHTML() {
  return `
    <div id="trade-editor" class="space-y-3">
      <p id="trade-error" class="text-sm text-danger hidden"></p>
      <p id="trade-success" class="text-sm text-success hidden"></p>
      <p id="trade-unsaved" class="text-xs text-warning hidden">Unsaved changes. Save your trades to keep them.</p>
      <div id="trade-empty-message" class="text-sm text-neutral-400 hidden">No trades recorded for this date.</div>
      <div class="overflow-x-auto" style="max-height: 20rem; overflow-y: auto;">
        <table class="min-w-full text-sm text-left text-neutral-200 border border-neutral-800">
          <thead class="bg-neutral-900 text-neutral-400">
            <tr>
              <th class="px-2 py-1 border border-neutral-800">Action</th>
              <th class="px-2 py-1 border border-neutral-800">Symbol</th>
              <th class="px-2 py-1 border border-neutral-800 text-right">Quantity</th>
              <th class="px-2 py-1 border border-neutral-800 text-right">Price</th>
              <th class="px-2 py-1 border border-neutral-800 text-right">Actions</th>
            </tr>
          </thead>
          <tbody id="trade-table-body"></tbody>
        </table>
      </div>
      <div class="space-y-2">
        <div class="flex items-center justify-between flex-wrap gap-2">
          <div class="flex items-center gap-2 flex-wrap">
            <button type="button" id="add-trade-row" class="px-3 py-1 rounded border border-neutral-700 hover:bg-neutral-800 text-sm">Add trade</button>
            <button type="button" id="clear-trades" class="btn btn-outline-danger px-3 py-1 text-sm">Clear all trades</button>
          </div>
          <div class="flex items-center gap-2 flex-wrap">
            <input type="file" id="trade-import-input" accept=".csv,text/csv" class="hidden">
            <button type="button" id="export-trades" class="px-3 py-1 rounded border border-neutral-700 hover:bg-neutral-800 text-sm">Export CSV</button>
            <button type="button" id="import-trades" class="btn btn-outline-primary px-3 py-1 text-sm">Import CSV</button>
          </div>
        </div>
        <span class="text-xs text-neutral-500">Remove a row to delete a trade. Amounts are calculated on save.</span>
      </div>
    </div>`;
}

const tradeEditorState = {
  initialSnapshot: '[]',
  isDirty: false,
  unsavedWarning: null,
  currentDate: null,
};

function getTradeEditorWarningElement() {
  if (tradeEditorState.unsavedWarning && document.body && document.body.contains(tradeEditorState.unsavedWarning)) {
    return tradeEditorState.unsavedWarning;
  }
  const element = document.getElementById('trade-unsaved');
  tradeEditorState.unsavedWarning = element || null;
  return tradeEditorState.unsavedWarning;
}

function setTradeEditorDirty(isDirty) {
  tradeEditorState.isDirty = !!isDirty;
  const warning = getTradeEditorWarningElement();
  if (warning) {
    warning.classList.toggle('hidden', !tradeEditorState.isDirty);
  }
}

function captureTradeEditorSnapshot() {
  const tbody = document.getElementById('trade-table-body');
  if (!tbody) {
    return '[]';
  }
  const rows = Array.from(tbody.querySelectorAll('tr'));
  const normalized = rows.map((row) => {
    const actionSelect = row.querySelector('.trade-action');
    const symbolInput = row.querySelector('.trade-symbol');
    const qtyInput = row.querySelector('.trade-qty');
    const priceInput = row.querySelector('.trade-price');
    return {
      id: row.dataset.tradeId ? String(row.dataset.tradeId) : '',
      action: actionSelect ? actionSelect.value : '',
      symbol: symbolInput ? symbolInput.value : '',
      qty: qtyInput ? qtyInput.value : '',
      price: priceInput ? priceInput.value : '',
    };
  });
  return JSON.stringify(normalized);
}

function refreshTradeEditorDirtyState() {
  const snapshot = captureTradeEditorSnapshot();
  const isDirty = snapshot !== tradeEditorState.initialSnapshot;
  setTradeEditorDirty(isDirty);
  return isDirty;
}

function resetTradeEditorInitialSnapshot() {
  tradeEditorState.initialSnapshot = captureTradeEditorSnapshot();
  setTradeEditorDirty(false);
}

function focusTradeEditorFirstField() {
  const editor = document.getElementById('trade-editor');
  if (!editor) {
    return;
  }
  const field = editor.querySelector('.trade-symbol, .trade-qty, .trade-price, .trade-action');
  if (field && typeof field.focus === 'function') {
    try {
      field.focus({ preventScroll: true });
    } catch (error) {
      field.focus();
    }
  }
}

function setupTradeEditor(trades, dateStr) {
  clearTradeEditorMessages();
  const tbody = document.getElementById('trade-table-body');
  if (!tbody) return;

  tbody.innerHTML = '';
  (trades || []).forEach(trade => {
    tbody.appendChild(createTradeRow(trade));
  });

  const addButton = document.getElementById('add-trade-row');
  if (addButton) {
    addButton.onclick = () => {
      hideTradeEditorSuccess();
      tbody.appendChild(createTradeRow({ action: 'BUY', symbol: '', qty: '', price: '' }));
      updateTradeEmptyState();
      refreshTradeEditorDirtyState();
    };
  }

  const clearButton = document.getElementById('clear-trades');
  if (clearButton) {
    clearButton.onclick = () => {
      hideTradeEditorSuccess();
      clearTrades(dateStr);
    };
  }

  const importInput = document.getElementById('trade-import-input');
  const importButton = document.getElementById('import-trades');
  if (importButton && importInput) {
    importButton.onclick = () => {
      importInput.click();
    };
  }
  if (importInput) {
    importInput.onchange = (event) => handleTradeCsvImport(event, dateStr);
  }

  const exportButton = document.getElementById('export-trades');
  if (exportButton) {
    exportButton.onclick = () => exportTradesToCsv(dateStr);
  }

  updateTradeEmptyState();

  tradeEditorState.unsavedWarning = document.getElementById('trade-unsaved');
  tradeEditorState.currentDate = dateStr;
  resetTradeEditorInitialSnapshot();

  const modal = getModalController();
  if (modal) {
    modal.beforeClose = () => {
      const dirty = refreshTradeEditorDirtyState();
      if (!dirty) {
        return true;
      }
      const confirmClose = window.confirm('You have unsaved changes to these trades. Discard them?');
      if (!confirmClose) {
        focusTradeEditorFirstField();
        return false;
      }
      return true;
    };
  }
}

function createTradeRow(trade) {
  const row = document.createElement('tr');
  row.className = 'border-b border-neutral-800';
  if (trade && trade.id !== undefined && trade.id !== null) {
    row.dataset.tradeId = String(trade.id);
  }

  const markDirty = () => {
    hideTradeEditorSuccess();
    refreshTradeEditorDirtyState();
  };

  const actionCell = document.createElement('td');
  actionCell.className = 'px-2 py-1 border border-neutral-800';
  const actionSelect = document.createElement('select');
  actionSelect.className = 'trade-action bg-neutral-900 border border-neutral-700 rounded px-2 py-1 text-neutral-100';
  ['BUY', 'SELL'].forEach(optionValue => {
    const option = document.createElement('option');
    option.value = optionValue;
    option.textContent = optionValue;
    actionSelect.appendChild(option);
  });
  const actionValue = trade && trade.action ? String(trade.action).toUpperCase() : 'BUY';
  actionSelect.value = actionValue;
  actionSelect.addEventListener('change', markDirty);
  actionCell.appendChild(actionSelect);
  row.appendChild(actionCell);

  const symbolCell = document.createElement('td');
  symbolCell.className = 'px-2 py-1 border border-neutral-800';
  const symbolInput = document.createElement('input');
  symbolInput.type = 'text';
  symbolInput.className = 'trade-symbol w-full bg-neutral-900 border border-neutral-700 rounded px-2 py-1 text-neutral-100 uppercase';
  symbolInput.value = trade && trade.symbol ? trade.symbol : '';
  symbolInput.autocomplete = 'off';
  symbolInput.spellcheck = false;
  symbolInput.addEventListener('input', markDirty);
  symbolCell.appendChild(symbolInput);
  row.appendChild(symbolCell);

  const qtyCell = document.createElement('td');
  qtyCell.className = 'px-2 py-1 border border-neutral-800 text-right';
  const qtyInput = document.createElement('input');
  qtyInput.type = 'number';
  qtyInput.step = '1';
  qtyInput.min = '0';
  qtyInput.inputMode = 'decimal';
  qtyInput.className = 'trade-qty w-full bg-neutral-900 border border-neutral-700 rounded px-2 py-1 text-neutral-100 text-right';
  qtyInput.value = trade && trade.qty !== undefined && trade.qty !== null ? trade.qty : '';
  qtyInput.addEventListener('input', markDirty);
  qtyCell.appendChild(qtyInput);
  row.appendChild(qtyCell);

  const priceCell = document.createElement('td');
  priceCell.className = 'px-2 py-1 border border-neutral-800 text-right';
  const priceInput = document.createElement('input');
  priceInput.type = 'number';
  priceInput.step = '0.01';
  priceInput.min = '0';
  priceInput.inputMode = 'decimal';
  priceInput.className = 'trade-price w-full bg-neutral-900 border border-neutral-700 rounded px-2 py-1 text-neutral-100 text-right';
  priceInput.value = trade && trade.price !== undefined && trade.price !== null ? trade.price : '';
  priceInput.addEventListener('input', markDirty);
  priceCell.appendChild(priceInput);
  row.appendChild(priceCell);

  const actionsCell = document.createElement('td');
  actionsCell.className = 'px-2 py-1 border border-neutral-800 text-right';
  const removeButton = document.createElement('button');
  removeButton.type = 'button';
  removeButton.className = 'remove-trade-row btn btn-outline-danger px-2 py-1 text-xs';
  removeButton.textContent = 'Remove';
  removeButton.addEventListener('click', () => {
    hideTradeEditorSuccess();
    row.remove();
    updateTradeEmptyState();
    refreshTradeEditorDirtyState();
  });
  actionsCell.appendChild(removeButton);
  row.appendChild(actionsCell);

  return row;
}

function updateTradeEmptyState() {
  const tbody = document.getElementById('trade-table-body');
  const message = document.getElementById('trade-empty-message');
  if (!tbody || !message) return;
  if (tbody.children.length === 0) {
    message.classList.remove('hidden');
  } else {
    message.classList.add('hidden');
  }
}

function clearTradeEditorMessages() {
  const errorEl = document.getElementById('trade-error');
  if (errorEl) {
    errorEl.textContent = '';
    errorEl.classList.add('hidden');
  }
  hideTradeEditorSuccess();
}

function hideTradeEditorSuccess() {
  const successEl = document.getElementById('trade-success');
  if (successEl) {
    successEl.textContent = '';
    successEl.classList.add('hidden');
  }
}

function showTradeEditorError(message) {
  hideTradeEditorSuccess();
  const errorEl = document.getElementById('trade-error');
  if (errorEl) {
    errorEl.textContent = message;
    errorEl.classList.remove('hidden');
  }
}

function showTradeEditorSuccess(message) {
  const errorEl = document.getElementById('trade-error');
  if (errorEl) {
    errorEl.textContent = '';
    errorEl.classList.add('hidden');
  }
  const successEl = document.getElementById('trade-success');
  if (successEl) {
    successEl.textContent = message;
    successEl.classList.remove('hidden');
  }
}

function parseCsv(text) {
  if (typeof text !== 'string') {
    return [];
  }

  const rows = [];
  let current = '';
  let row = [];
  let inQuotes = false;

  for (let i = 0; i < text.length; i += 1) {
    const char = text[i];
    if (inQuotes) {
      if (char === '"') {
        if (text[i + 1] === '"') {
          current += '"';
          i += 1;
        } else {
          inQuotes = false;
        }
      } else {
        current += char;
      }
    } else if (char === '"') {
      inQuotes = true;
    } else if (char === ',') {
      row.push(current);
      current = '';
    } else if (char === '\r') {
      // Ignore carriage returns
    } else if (char === '\n') {
      row.push(current);
      rows.push(row);
      row = [];
      current = '';
    } else {
      current += char;
    }
  }

  row.push(current);
  rows.push(row);

  return rows.filter((cells) => cells.some((cell) => cell.trim() !== ''));
}

function normalizeNumberString(value) {
  if (typeof value !== 'string') {
    return '';
  }
  return value.replace(/[^0-9.\-]/g, '');
}

function parseTradeCsv(text) {
  const rows = parseCsv(text);
  if (!rows.length) {
    throw new Error('The CSV file is empty.');
  }

  const headerAliases = {
    action: ['action', 'type', 'side'],
    symbol: ['symbol', 'ticker', 'security'],
    qty: ['qty', 'quantity', 'shares', 'volume'],
    price: ['price', 'fill price', 'trade price', 'avg price'],
  };

  const normalizedHeader = rows[0].map((cell) => cell.trim().toLowerCase());
  const columnIndex = {};

  normalizedHeader.forEach((header, index) => {
    Object.entries(headerAliases).forEach(([key, aliases]) => {
      if (columnIndex[key] !== undefined) {
        return;
      }
      if (aliases.includes(header)) {
        columnIndex[key] = index;
      }
    });
  });

  const requiredKeys = ['action', 'symbol', 'qty', 'price'];
  const hasHeader = requiredKeys.every((key) => columnIndex[key] !== undefined);

  if (!hasHeader) {
    if (rows[0].length < requiredKeys.length) {
      throw new Error('CSV rows must include action, symbol, quantity, and price columns.');
    }
    columnIndex.action = 0;
    columnIndex.symbol = 1;
    columnIndex.qty = 2;
    columnIndex.price = 3;
  }

  const dataRows = hasHeader ? rows.slice(1) : rows;

  const trades = [];
  const errors = [];

  dataRows.forEach((cells, rowIndex) => {
    const values = {
      action: columnIndex.action < cells.length ? cells[columnIndex.action] : '',
      symbol: columnIndex.symbol < cells.length ? cells[columnIndex.symbol] : '',
      qty: columnIndex.qty < cells.length ? cells[columnIndex.qty] : '',
      price: columnIndex.price < cells.length ? cells[columnIndex.price] : '',
    };

    const trimmed = {
      action: (values.action || '').trim(),
      symbol: (values.symbol || '').trim(),
      qty: (values.qty || '').trim(),
      price: (values.price || '').trim(),
    };

    if (!trimmed.action && !trimmed.symbol && !trimmed.qty && !trimmed.price) {
      return;
    }

    const rowNumber = hasHeader ? rowIndex + 2 : rowIndex + 1;

    if (!trimmed.symbol) {
      errors.push(`Row ${rowNumber}: Symbol is required.`);
      return;
    }

    if (!trimmed.action) {
      errors.push(`Row ${rowNumber}: Action is required.`);
      return;
    }

    const normalizedAction = trimmed.action.toUpperCase();
    if (normalizedAction !== 'BUY' && normalizedAction !== 'SELL') {
      errors.push(`Row ${rowNumber}: Action must be BUY or SELL.`);
      return;
    }

    if (!trimmed.qty) {
      errors.push(`Row ${rowNumber}: Quantity is required.`);
      return;
    }

    if (!trimmed.price) {
      errors.push(`Row ${rowNumber}: Price is required.`);
      return;
    }

    const qtyValue = parseFloat(normalizeNumberString(trimmed.qty));
    const priceValue = parseFloat(normalizeNumberString(trimmed.price));

    if (!Number.isFinite(qtyValue) || qtyValue <= 0) {
      errors.push(`Row ${rowNumber}: Quantity must be a positive number.`);
      return;
    }

    if (!Number.isFinite(priceValue) || priceValue <= 0) {
      errors.push(`Row ${rowNumber}: Price must be a positive number.`);
      return;
    }

    trades.push({
      action: normalizedAction,
      symbol: trimmed.symbol.toUpperCase(),
      qty: Math.abs(qtyValue),
      price: Math.abs(priceValue),
    });
  });

  if (errors.length) {
    throw new Error(errors.join(' '));
  }

  if (!trades.length) {
    throw new Error('No trades were found in the CSV file.');
  }

  return trades;
}

function applyImportedTrades(trades) {
  const tbody = document.getElementById('trade-table-body');
  if (!tbody) {
    return;
  }

  tbody.innerHTML = '';
  trades.forEach((trade) => {
    tbody.appendChild(
      createTradeRow({
        action: trade.action,
        symbol: trade.symbol,
        qty: trade.qty,
        price: trade.price,
      })
    );
  });

  updateTradeEmptyState();
  refreshTradeEditorDirtyState();
  focusTradeEditorFirstField();
}

function handleTradeCsvImport(event, dateStr) {
  const input = event && event.target ? event.target : null;
  const files = input && input.files ? Array.from(input.files) : [];
  const file = files.length ? files[0] : null;

  if (!file) {
    return;
  }

  clearTradeEditorMessages();

  const reader = new FileReader();
  reader.onload = () => {
    try {
      const text = typeof reader.result === 'string' ? reader.result : '';
      const trades = parseTradeCsv(text);
      applyImportedTrades(trades);
      const dateLabel = dateStr || 'this date';
      showTradeEditorSuccess(
        `${trades.length} trade${trades.length === 1 ? '' : 's'} imported. Save to overwrite existing trades for ${dateLabel}.`,
      );
    } catch (error) {
      showTradeEditorError(error && error.message ? error.message : 'Unable to import trades from CSV.');
    } finally {
      input.value = '';
    }
  };
  reader.onerror = () => {
    showTradeEditorError('Failed to read the CSV file. Please try again.');
    input.value = '';
  };
  reader.readAsText(file);
}

function escapeCsvValue(value) {
  const stringValue = value === undefined || value === null ? '' : String(value);
  if (/[",\n\r]/.test(stringValue)) {
    return '"' + stringValue.replace(/"/g, '""') + '"';
  }
  return stringValue;
}

function exportTradesToCsv(dateStr) {
  clearTradeEditorMessages();

  let parsed;
  try {
    parsed = JSON.parse(captureTradeEditorSnapshot());
  } catch (error) {
    showTradeEditorError('Unable to export trades. Try again after making a change.');
    return;
  }

  if (!Array.isArray(parsed)) {
    showTradeEditorError('Unable to export trades.');
    return;
  }

  const rows = [];
  let hasIncomplete = false;

  parsed.forEach((row) => {
    const action = (row.action || 'BUY').toString().toUpperCase();
    const symbol = (row.symbol || '').trim();
    const qty = (row.qty || '').toString().trim();
    const price = (row.price || '').toString().trim();
    const hasAny = symbol || qty || price;
    if (!hasAny) {
      return;
    }
    if (!symbol || !qty || !price) {
      hasIncomplete = true;
      return;
    }

    rows.push([
      action === 'SELL' ? 'SELL' : 'BUY',
      symbol.toUpperCase(),
      qty,
      price,
    ]);
  });

  if (hasIncomplete) {
    showTradeEditorError('Cannot export CSV because some trades are incomplete. Complete or remove them and try again.');
    return;
  }

  if (!rows.length) {
    showTradeEditorError('No trades are available to export. Add trades first.');
    return;
  }

  const csvRows = [
    ['Action', 'Symbol', 'Quantity', 'Price'],
    ...rows,
  ];

  const csvContent = csvRows.map((cells) => cells.map(escapeCsvValue).join(',')).join('\r\n');
  const blob = new Blob([csvContent], { type: 'text/csv;charset=utf-8;' });
  const url = URL.createObjectURL(blob);
  const downloadName = `trades-${(dateStr || 'day').replace(/[^0-9A-Za-z_-]/g, '') || 'day'}.csv`;

  const link = document.createElement('a');
  link.href = url;
  link.download = downloadName;
  document.body.appendChild(link);
  link.click();
  document.body.removeChild(link);
  setTimeout(() => URL.revokeObjectURL(url), 0);

  showTradeEditorSuccess('CSV downloaded.');
}

function saveTrades(dateStr) {
  const modal = getModalController();
  if (!modal) return;
  const tbody = document.getElementById('trade-table-body');
  if (!tbody) return;

  clearTradeEditorMessages();

  const rows = Array.from(tbody.querySelectorAll('tr'));
  const trades = [];
  let hasError = false;

  rows.forEach(row => {
    const actionSelect = row.querySelector('.trade-action');
    const symbolInput = row.querySelector('.trade-symbol');
    const qtyInput = row.querySelector('.trade-qty');
    const priceInput = row.querySelector('.trade-price');

    const symbol = symbolInput ? symbolInput.value.trim() : '';
    const qtyRaw = qtyInput ? qtyInput.value.trim() : '';
    const priceRaw = priceInput ? priceInput.value.trim() : '';
    const isEmpty = !symbol && !qtyRaw && !priceRaw;

    if (isEmpty) {
      row.classList.remove('bg-danger-soft');
      return;
    }

    const qty = parseFloat(qtyRaw);
    const price = parseFloat(priceRaw);
    if (!symbol || Number.isNaN(qty) || Number.isNaN(price) || qty <= 0 || price <= 0) {
      row.classList.add('bg-danger-soft');
      hasError = true;
      return;
    }

    row.classList.remove('bg-danger-soft');
    trades.push({
      id: row.dataset.tradeId ? Number(row.dataset.tradeId) : null,
      symbol: symbol.toUpperCase(),
      action: actionSelect ? actionSelect.value : 'BUY',
      qty: Math.abs(qty),
      price: Math.abs(price),
    });
  });

  if (hasError) {
    showTradeEditorError('Please complete all fields for each trade or remove unused rows.');
    return;
  }

  modal.saving = true;

  fetch('/api/trades/' + dateStr, {
    method: 'POST',
    headers: { 'Content-Type': 'application/json' },
    body: JSON.stringify({ trades }),
  })
    .then(response => {
      if (!response.ok) {
        return response.json().catch(() => ({})).then(data => {
          const message = data && data.detail ? data.detail : 'Failed to save trades.';
          throw new Error(message);
        });
      }
      return response.json();
    })
    .then(data => {
      const savedTrades = data && Array.isArray(data.trades) ? data.trades : [];
      setupTradeEditor(savedTrades, dateStr);
      showTradeEditorSuccess('Trades saved. You can continue adding stocks.');
      modal.shouldReloadOnClose = true;
      updateTradeIndicators(dateStr, savedTrades);
    })
    .catch(err => {
      showTradeEditorError(err.message || 'Failed to save trades.');
    })
    .finally(() => {
      modal.saving = false;
    });
}

function clearTrades(dateStr) {
  if (!dateStr) {
    return;
  }

  const modal = getModalController();
  if (!modal) {
    return;
  }

  const confirmed = window.confirm(`Clear all trades for ${dateStr}? This action cannot be undone.`);
  if (!confirmed) {
    return;
  }

  modal.saving = true;
  clearTradeEditorMessages();

  fetch('/api/trades/' + dateStr, { method: 'DELETE' })
    .then(response => {
      if (!response.ok) {
        return response.json().catch(() => ({})).then(data => {
          const message = data && data.detail ? data.detail : 'Failed to clear trades.';
          throw new Error(message);
        });
      }
      return response.json();
    })
    .then(data => {
      setupTradeEditor([], dateStr);
      showTradeEditorSuccess('All trades cleared for this date.');
      updateTradeIndicators(dateStr, []);
      modal.shouldReloadOnClose = true;
    })
    .catch(err => {
      showTradeEditorError(err && err.message ? err.message : 'Failed to clear trades.');
    })
    .finally(() => {
      modal.saving = false;
    });
}

function updateTradeIndicators(dateStr, trades) {
  const cell = document.querySelector(`[data-day-cell='${dateStr}']`);
  if (!cell) {
    return;
  }
  const trigger = cell.querySelector("button[aria-label='View trades']");
  if (!trigger) {
    return;
  }

  const tradeCount = Array.isArray(trades) ? trades.length : 0;
  trigger.classList.toggle('icon-translucent', tradeCount === 0);

  let badge = trigger.querySelector('.trade-count-badge');
  if (tradeCount > 0) {
    if (!badge) {
      badge = document.createElement('span');
      badge.className = 'trade-count-badge absolute -top-1 -right-1 min-w-[1.25rem] rounded-full text-[10px] font-semibold px-1 text-center';
      trigger.appendChild(badge);
    }
    badge.textContent = String(tradeCount);
  } else if (badge) {
    badge.remove();
  }
}

  function openManual(dateStr, realized, invested) {
    const modal = getModalController();
    if (!modal) return;

    const normalizedRealized = typeof realized === 'number' && Number.isFinite(realized) ? realized : '';
    const normalizedInvested = typeof invested === 'number' && Number.isFinite(invested) ? invested : '';

    modal.title = 'Manual edit ' + dateStr;
    modal.closeLabel = 'Cancel';
    modal.saveLabel = 'Save values';
    modal.saving = false;
    modal.body = `
      <form id="manual-form" class="space-y-3">
        <p class="text-sm text-red-400 hidden" data-manual-error></p>
        <p class="text-sm leading-relaxed text-amber-200 bg-amber-900/40 border border-amber-500/40 rounded px-3 py-2">
          Manual overrides are not recommended when trades are also tracked for this day. The next trade import or recompute
          will overwrite these values and can leave your stock market values mismatched.
        </p>
        <label class="block text-sm space-y-1">
          <span class="text-neutral-300">Realized</span>
          <input type="number" step="0.01" inputmode="decimal" name="realized" value="${normalizedRealized}" class="w-full rounded border border-neutral-700 bg-neutral-900 px-2 py-1 text-neutral-100 focus:outline-none focus:ring-1 focus:ring-neutral-500">
        </label>
        <label class="block text-sm space-y-1">
          <span class="text-neutral-300">Invested total</span>
          <input type="number" step="0.01" inputmode="decimal" name="invested" value="${normalizedInvested}" class="w-full rounded border border-neutral-700 bg-neutral-900 px-2 py-1 text-neutral-100 focus:outline-none focus:ring-1 focus:ring-neutral-500">
        </label>
      </form>`;
    modal.save = () => {
      const form = document.getElementById('manual-form');
      if (!form) {
        modal.save = null;
        return;
      }

      const errorEl = form.querySelector('[data-manual-error]');
      if (errorEl) {
        errorEl.textContent = '';
        errorEl.classList.add('hidden');
      }

      const fd = new FormData(form);
      modal.saving = true;

      fetch('/api/daily/' + dateStr, { method: 'POST', body: fd })
        .then((response) => {
          if (!response.ok) {
            return response
              .json()
              .catch(() => ({}))
              .then((data) => {
                const message = data && data.detail ? data.detail : 'Failed to save daily values.';
                throw new Error(message);
              });
          }
          return response.json();
        })
        .then(() => {
          modal.saving = false;
          modal.close(true);
          window.location.reload();
        })
        .catch((error) => {
          console.error(error);
          modal.saving = false;
          if (errorEl) {
            errorEl.textContent = error && error.message ? error.message : 'Failed to save daily values.';
            errorEl.classList.remove('hidden');
          }
        });
    };
    modal.open = true;
  }

function escapeHtml(value) {
  return String(value ?? '').replace(/[&<>"']/g, (char) => {
    switch (char) {
      case '&':
        return '&amp;';
      case '<':
        return '&lt;';
      case '>':
        return '&gt;';
      case '"':
        return '&quot;';
      case "'":
        return '&#39;';
      default:
        return char;
    }
  });
}

function formatNoteTimestamp(isoString) {
  if (!isoString) {
    return '';
  }
  try {
    const value = new Date(isoString);
    if (Number.isNaN(value.getTime())) {
      return '';
    }
    return value.toLocaleString(undefined, {
      year: 'numeric',
      month: 'short',
      day: 'numeric',
      hour: '2-digit',
      minute: '2-digit',
    });
  } catch (error) {
    return '';
  }
}

function formatDailySubtitle(dateStr) {
  try {
    const [year, month, day] = dateStr.split('-').map(Number);
    const value = new Date(year, (month || 1) - 1, day || 1);
    return value.toLocaleDateString(undefined, {
      weekday: 'long',
      year: 'numeric',
      month: 'long',
      day: 'numeric',
    });
  } catch (error) {
    return dateStr;
  }
}

function getIsoWeekStart(year, week) {
  const simple = new Date(year, 0, 1 + (week - 1) * 7);
  const dayOfWeek = simple.getDay() || 7;
  const isoStart = new Date(simple);
  if (dayOfWeek <= 4) {
    isoStart.setDate(simple.getDate() - dayOfWeek + 1);
  } else {
    isoStart.setDate(simple.getDate() + (8 - dayOfWeek));
  }
  isoStart.setHours(0, 0, 0, 0);
  return isoStart;
}

function formatWeeklySubtitle(year, week) {
  try {
    const start = getIsoWeekStart(year, week);
    const end = new Date(start);
    end.setDate(start.getDate() + 6);
    const startLabel = start.toLocaleDateString(undefined, { month: 'short', day: 'numeric' });
    const endLabel = end.toLocaleDateString(undefined, { month: 'short', day: 'numeric', year: 'numeric' });
    return `Week ${week} • ${startLabel} – ${endLabel}`;
  } catch (error) {
    return `Week ${week}, ${year}`;
  }
}

function formatMonthlySubtitle(year, month) {
  try {
    const value = new Date(year, (month || 1) - 1, 1);
    return value.toLocaleDateString(undefined, { month: 'long', year: 'numeric' });
  } catch (error) {
    return `${year}-${String(month).padStart(2, '0')}`;
  }
}

function openNoteEditor(config) {
  const modal = getModalController();
  if (!modal) {
    return;
  }

  const {
    title,
    subtitle,
    fetchUrl,
    saveUrl,
    placeholder,
    onSave,
    closeLabel = 'Cancel',
    saveLabel = 'Save note',
  } = config;

  modal.title = title;
  modal.closeLabel = closeLabel;
  modal.saveLabel = saveLabel;
  modal.saving = false;
  modal.body = '<div class="flex items-center justify-center p-6 text-sm text-neutral-300">Loading note…</div>';
  modal.save = null;
  modal.open = true;

  fetch(fetchUrl)
    .then((response) => {
      if (!response.ok) {
        return response
          .json()
          .catch(() => ({}))
          .then((data) => {
            const message = data && data.detail ? data.detail : 'Failed to load note.';
            throw new Error(message);
          });
      }
      return response.json();
    })
    .then((payload) => {
      const noteText = payload && typeof payload.note === 'string' ? payload.note : '';
      const updatedAt = payload && typeof payload.updated_at === 'string' ? payload.updated_at : '';
      renderNoteEditor(modal, {
        subtitle,
        noteText,
        updatedAt,
        placeholder,
        saveUrl,
        onSave,
        saveLabel,
      });
    })
    .catch((error) => {
      console.error(error);
      const message = error && error.message ? error.message : 'Failed to load note.';
      modal.body = `<p class="text-sm text-danger">${escapeHtml(message)}</p>`;
      modal.closeLabel = 'Close';
      modal.saveLabel = 'Save';
      modal.save = null;
    });
}

function renderNoteEditor(modal, config) {
  const {
    subtitle,
    noteText,
    updatedAt,
    placeholder,
    saveUrl,
    onSave,
    saveLabel,
  } = config;

  const subtitleText = subtitle ? escapeHtml(subtitle) : '';
  const placeholderText = placeholder ? escapeHtml(placeholder) : 'Add your note…';

  modal.saveLabel = saveLabel;
  modal.body = `
    <div class="space-y-4" data-note-editor-root>
      <div class="space-y-1">
        <p class="text-xs uppercase tracking-wide text-neutral-500">Context</p>
        <p class="text-sm text-neutral-300">${subtitleText}</p>
        <p class="text-xs text-neutral-500" data-note-updated-display></p>
      </div>
      <div class="space-y-2">
        <label class="block text-sm text-neutral-300" for="note-field">
          <span class="mb-2 block text-neutral-400">Note</span>
          <textarea id="note-field" data-autofocus class="w-full min-h-[14rem] rounded border border-neutral-700 bg-neutral-900 px-3 py-2 text-neutral-100 focus:outline-none focus-ring-primary" placeholder="${placeholderText}" spellcheck="true"></textarea>
        </label>
        <div class="flex items-center justify-between text-xs text-neutral-500">
          <span>Notes are saved as plain text.</span>
          <span data-note-char-count>0 characters</span>
        </div>
        <p class="text-xs text-warning hidden" data-note-unsaved-warning>Unsaved changes. Save your note to keep it.</p>
      </div>
      <p class="text-sm text-danger hidden" data-note-error></p>
      <div class="flex items-center justify-between border-t border-neutral-800 pt-3">
        <button type="button" class="text-xs text-neutral-400 transition hover:text-neutral-100" data-note-clear>Clear note</button>
        <span class="text-xs text-neutral-500" data-note-updated-display-secondary></span>
      </div>
    </div>
  `;

  window.requestAnimationFrame(() => {
    initializeNoteEditor({
      modal,
      noteText,
      updatedAt,
      saveUrl,
      onSave,
    });
  });
}

function initializeNoteEditor(options) {
  const { modal, noteText, updatedAt, saveUrl, onSave } = options;
  const root = document.querySelector('[data-note-editor-root]');
  if (!root) {
    return;
  }

  const field = root.querySelector('#note-field');
  const counter = root.querySelector('[data-note-char-count]');
  const errorEl = root.querySelector('[data-note-error]');
  const clearButton = root.querySelector('[data-note-clear]');
  const updatedDisplays = root.querySelectorAll('[data-note-updated-display], [data-note-updated-display-secondary]');
  const unsavedWarning = root.querySelector('[data-note-unsaved-warning]');

  let initialValue = typeof noteText === 'string' ? noteText : '';

  const updateDirtyState = () => {
    const currentValue = field ? field.value : '';
    const isDirty = currentValue !== initialValue;
    if (unsavedWarning) {
      unsavedWarning.classList.toggle('hidden', !isDirty);
    }
    return isDirty;
  };

  const updateDisplays = (isoString) => {
    let label = 'Not saved yet';
    if (isoString) {
      const formatted = formatNoteTimestamp(isoString);
      label = formatted ? `Last updated ${formatted}` : `Last updated ${isoString}`;
    }
    updatedDisplays.forEach((element) => {
      if (element) {
        element.textContent = label;
      }
    });
  };

  const updateCounter = () => {
    if (!counter || !field) {
      return;
    }
    const length = field.value.length;
    counter.textContent = `${length} ${length === 1 ? 'character' : 'characters'}`;
  };

  if (field) {
    field.value = noteText;
    try {
      field.focus({ preventScroll: true });
    } catch (error) {
      field.focus();
    }
    const length = noteText.length;
    if (typeof field.setSelectionRange === 'function') {
      try {
        field.setSelectionRange(length, length);
      } catch (error) {
        // ignore selection issues for unsupported inputs
      }
    }
    field.addEventListener('input', () => {
      updateCounter();
      if (errorEl) {
        errorEl.textContent = '';
        errorEl.classList.add('hidden');
      }
      updateDirtyState();
    });
  }

  updateCounter();
  updateDisplays(updatedAt);
  updateDirtyState();

  if (clearButton && field) {
    clearButton.addEventListener('click', () => {
      field.value = '';
      try {
        field.focus({ preventScroll: true });
      } catch (error) {
        field.focus();
      }
      updateCounter();
      updateDirtyState();
    });
  }

  modal.beforeClose = () => {
    const dirty = updateDirtyState();
    if (!dirty) {
      return true;
    }
    const confirmClose = window.confirm('You have unsaved changes to this note. Discard them?');
    if (!confirmClose) {
      if (field) {
        try {
          field.focus({ preventScroll: true });
        } catch (error) {
          field.focus();
        }
      }
      return false;
    }
    return true;
  };

  modal.save = () => {
    if (!field) {
      return;
    }

    if (errorEl) {
      errorEl.textContent = '';
      errorEl.classList.add('hidden');
    }

    const noteValue = field.value;
    modal.saving = true;
    const fd = new FormData();
    fd.append('note', noteValue);

    fetch(saveUrl, { method: 'POST', body: fd })
      .then((response) => {
        if (!response.ok) {
          return response
            .json()
            .catch(() => ({}))
            .then((data) => {
              const message = data && data.detail ? data.detail : 'Failed to save note.';
              throw new Error(message);
            });
        }
        return response.json();
      })
      .then((payload) => {
        modal.saving = false;
        const updatedValue = payload && typeof payload.updated_at === 'string'
          ? payload.updated_at
          : new Date().toISOString();
        if (typeof onSave === 'function') {
          onSave(noteValue, { updatedAt: updatedValue });
        }
        initialValue = noteValue;
        updateDirtyState();
        modal.close(true);
      })
      .catch((error) => {
        console.error(error);
        modal.saving = false;
        if (errorEl) {
          errorEl.textContent = error && error.message ? error.message : 'Failed to save note.';
          errorEl.classList.remove('hidden');
        }
      });
  };
}

function openDailyNote(dateStr) {
  openNoteEditor({
    title: 'Daily note',
    subtitle: formatDailySubtitle(dateStr),
    fetchUrl: '/api/notes/daily/' + dateStr,
    saveUrl: '/api/notes/daily/' + dateStr,
    placeholder: 'Capture highlights from this trading day…',
    onSave: (noteValue, meta) => {
      updateDailyNoteIndicator(dateStr, noteValue, meta && meta.updatedAt);
    },
  });
}

function openWeeklyNote(year, week) {
  openNoteEditor({
    title: 'Weekly note',
    subtitle: formatWeeklySubtitle(year, week),
    fetchUrl: `/api/notes/weekly/${year}/${week}`,
    saveUrl: `/api/notes/weekly/${year}/${week}`,
    placeholder: 'Summarize how the week went…',
    onSave: (noteValue, meta) => {
      updateWeeklyNoteIndicator(year, week, noteValue, meta && meta.updatedAt);
    },
  });
}

function openMonthlyNote(year, month) {
  openNoteEditor({
    title: 'Monthly note',
    subtitle: formatMonthlySubtitle(year, month),
    fetchUrl: `/api/notes/monthly/${year}/${month}`,
    saveUrl: `/api/notes/monthly/${year}/${month}`,
    placeholder: 'Reflect on the month as a whole…',
    onSave: (noteValue, meta) => {
      updateMonthlyNoteIndicator(year, month, noteValue, meta && meta.updatedAt);
    },
  });
}

function getModalController() {
  const modal = window.modalController;
  if (!modal) {
    console.error('Modal controller is not ready yet');
    return null;
  }
  return modal;
}

function updateNoteTrigger(trigger, options = {}) {
  if (!trigger) {
    return false;
  }

  const { noteText, updatedAt, emptyLabel, filledLabel } = options;
  const normalized = typeof noteText === 'string' ? noteText : '';
  const trimmed = normalized.trim();
  const hasNote = trimmed.length > 0;
  const updatedValue = typeof updatedAt === 'string' ? updatedAt : '';

  trigger.dataset.noteText = normalized;
  trigger.dataset.noteUpdated = updatedValue;

  if (typeof emptyLabel === 'string' && typeof filledLabel === 'string') {
    trigger.setAttribute('aria-label', hasNote ? filledLabel : emptyLabel);
  }

  trigger.classList.toggle('has-note', hasNote);
  trigger.classList.toggle('icon-translucent', !hasNote);
  trigger.setAttribute('aria-label', hasNote ? 'Edit weekly note' : 'Add weekly note');
  const tooltipBody = trigger.querySelector('.note-tooltip [data-note-tooltip-body]');
  if (tooltipBody) {
    tooltipBody.textContent = normalized;
  }

  const tooltipUpdated = trigger.querySelector('.note-tooltip [data-note-tooltip-updated]');
  if (tooltipUpdated) {
    if (updatedValue) {
      const formatted = formatNoteTimestamp(updatedValue);
      tooltipUpdated.textContent = formatted ? `Updated ${formatted}` : `Updated ${updatedValue}`;
    } else {
      tooltipUpdated.textContent = 'Not saved yet';
    }
  }

  if (hasNote) {
    trigger.setAttribute('title', normalized);
  } else {
    trigger.removeAttribute('title');
  }

  return hasNote;
}

function updateWeeklyNoteIndicator(year, week, noteText, updatedAt) {
  const selector = `[data-week-year='${year}'][data-week-index='${week}']`;
  const trigger = document.querySelector(selector);
  if (!trigger) {
    return;
  }
  const hasNote = updateNoteTrigger(trigger, {
    noteText,
    updatedAt,
    emptyLabel: 'Add weekly note',
    filledLabel: 'Edit weekly note',
  });
  const svg = trigger.querySelector('svg');
  if (svg) {
    svg.classList.toggle('text-amber-400', hasNote);
  }
}

function updateDailyNoteIndicator(dateStr, noteText, updatedAt) {
  const cell = document.querySelector(`[data-day-cell='${dateStr}']`);
  if (!cell) {
    return;
  }
  const trigger = cell.querySelector('.note-trigger');
  if (!trigger) {
    return;
  }
  updateNoteTrigger(trigger, {
    noteText,
    updatedAt,
    emptyLabel: 'Add daily note',
    filledLabel: 'Edit daily note',
  });
}

function updateMonthlyNoteIndicator(year, month, noteText, updatedAt) {
  const selector = `[data-month-key='${year}-${String(month).padStart(2, '0')}']`;
  const trigger = document.querySelector(selector);
  if (!trigger) {
    return;
  }
  const normalized = typeof noteText === 'string' ? noteText : '';
  const hasNote = normalized.trim().length > 0;
  trigger.dataset.noteText = normalized;
  trigger.dataset.noteUpdated = updatedAt || '';
  trigger.classList.toggle('has-note', hasNote);
  trigger.classList.toggle('icon-translucent', !hasNote);
  trigger.setAttribute('aria-label', hasNote ? 'Edit monthly note' : 'Add monthly note');
  const tooltipBody = trigger.querySelector('.note-tooltip [data-note-tooltip-body]');
  if (tooltipBody) {
    tooltipBody.textContent = normalized;
  }
}

document.querySelectorAll('.note-trigger').forEach((trigger) => {
  updateNoteTrigger(trigger, {
    noteText: trigger.dataset.noteText || '',
    updatedAt: trigger.dataset.noteUpdated || '',
    emptyLabel: trigger.dataset.noteLabelEmpty,
    filledLabel: trigger.dataset.noteLabelFilled,
  });
});
</script>
{% endblock %}<|MERGE_RESOLUTION|>--- conflicted
+++ resolved
@@ -337,11 +337,7 @@
             {% if d.show_realized %}
           <div class="{{ realized_class }} space-y-1">
             <span class="{{ realized_class }}" data-day-realized-amount data-has-percent="{{ 'true' if d.percent is not none else 'false' }}">Realized: {{ d.realized|money }}</span>
-<<<<<<< HEAD
-            <span data-day-percent class="text-xs text-neutral-200{% if d.percent is none %} hidden{% endif %} mt-1">Return: <span data-day-percent-value class="{{ day_percent_class }}">{{ '{:+.2f}%'.format(d.percent) if d.percent is not none else '' }}</span></span>
-=======
             <span data-day-percent class="{% if d.percent is none %}hidden{% else %}block{% endif %} mt-1">Realized: <span data-day-percent-value class="{{ realized_class }}">{{ '{:+.2f}%'.format(d.percent) if d.percent is not none else '' }}</span></span>
->>>>>>> ea04b3a5
           </div>
           {% endif %}
           <div class="text-neutral-200"
