--- conflicted
+++ resolved
@@ -1719,11 +1719,7 @@
 
   trigger.classList.toggle('has-note', hasNote);
   trigger.classList.toggle('icon-translucent', !hasNote);
-<<<<<<< HEAD
-
-=======
   trigger.setAttribute('aria-label', hasNote ? 'Edit weekly note' : 'Add weekly note');
->>>>>>> 136e1610
   const tooltipBody = trigger.querySelector('.note-tooltip [data-note-tooltip-body]');
   if (tooltipBody) {
     tooltipBody.textContent = normalized;
@@ -1789,17 +1785,6 @@
   if (!trigger) {
     return;
   }
-<<<<<<< HEAD
-  const hasNote = updateNoteTrigger(trigger, {
-    noteText,
-    updatedAt,
-    emptyLabel: 'Add monthly note',
-    filledLabel: 'Edit monthly note',
-  });
-  const svg = trigger.querySelector('svg');
-  if (svg) {
-    svg.classList.toggle('text-amber-400', hasNote);
-=======
   const normalized = typeof noteText === 'string' ? noteText : '';
   const hasNote = normalized.trim().length > 0;
   trigger.dataset.noteText = normalized;
@@ -1810,7 +1795,6 @@
   const tooltipBody = trigger.querySelector('.note-tooltip [data-note-tooltip-body]');
   if (tooltipBody) {
     tooltipBody.textContent = normalized;
->>>>>>> 136e1610
   }
 }
 
