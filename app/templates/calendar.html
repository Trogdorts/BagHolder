--- conflicted
+++ resolved
@@ -448,9 +448,6 @@
     </div>`;
 }
 
-<<<<<<< HEAD
-function setupTradeEditor(trades, dateStr) {
-=======
 const tradeEditorState = {
   initialSnapshot: '[]',
   isDirty: false,
@@ -524,7 +521,6 @@
 }
 
 function setupTradeEditor(trades) {
->>>>>>> aa11afec
   clearTradeEditorMessages();
   const tbody = document.getElementById('trade-table-body');
   if (!tbody) return;
