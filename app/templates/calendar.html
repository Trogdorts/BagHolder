{% extends "base.html" %}
{% block content %}
{% set ui_cfg = cfg.get('ui', {}) %}
{% set notes_cfg = cfg.get('notes', {}) %}
{% set show_unrealized_default = show_unrealized_flag if show_unrealized_flag is defined else ui_cfg.get('show_unrealized', True) %}
{% set show_trade_count_badges = show_trade_badges if show_trade_badges is defined else ui_cfg.get('show_trade_count', True) %}
{% set show_text_default = show_text_flag if show_text_flag is defined else ui_cfg.get('show_text', True) %}
{% set show_weekends = show_weekends_flag if show_weekends_flag is defined else ui_cfg.get('show_weekends', False) %}
{% set notes_enabled = notes_enabled_flag if notes_enabled_flag is defined else notes_cfg.get('enabled', True) %}
<div x-data="{
        showUnrealized: {{ 'true' if show_unrealized_default else 'false' }},
        exportOpen: false,
        init() {
          try {
            const storage = window.localStorage;
            if (!storage) {
              return;
            }

            const stored = storage.getItem('bagholder:showUnrealized');
            if (stored !== null) {
              this.showUnrealized = stored === 'true';
            }

            this.$watch('showUnrealized', (value) => {
              storage.setItem('bagholder:showUnrealized', value ? 'true' : 'false');
            });
          } catch (error) {
            console.warn('Unable to persist showUnrealized preference', error);
          }
        }
      }" class="space-y-4">
<div class="flex items-center justify-between">
  <div class="text-lg font-semibold">{{ year }}-{{ "%02d"|format(month) }}</div>
  <div class="flex items-center gap-2 flex-wrap justify-end" @keydown.escape.window="exportOpen = false">
    {% set prev_year = (month == 1) and year-1 or year %}
    {% set prev_month = (month == 1) and 12 or month-1 %}
    {% set next_year = (month == 12) and year+1 or year %}
    {% set next_month = (month == 12) and 1 or month+1 %}
    <a href="/calendar/{{ prev_year }}/{{ prev_month }}" class="px-3 py-1 border border-neutral-700 rounded hover:bg-neutral-800">Prev</a>
    <a href="/calendar/{{ current_year }}/{{ current_month }}" class="px-3 py-1 border border-neutral-700 rounded hover:bg-neutral-800">Home</a>
    <a href="/calendar/{{ next_year }}/{{ next_month }}" class="px-3 py-1 border border-neutral-700 rounded hover:bg-neutral-800">Next</a>
    <div class="relative">
      <button type="button"
              class="px-3 py-1 border border-neutral-700 rounded hover:bg-neutral-800 transition"
              :class="{ 'bg-neutral-800 text-neutral-100 border-neutral-600': exportOpen }"
              @click="exportOpen = !exportOpen"
              aria-haspopup="true"
              :aria-expanded="exportOpen.toString()">
        Export
      </button>
      <div x-show="exportOpen"
           x-cloak
           @click.outside="exportOpen = false"
           class="absolute right-0 z-30 mt-2 w-72 space-y-3 rounded border border-neutral-800 bg-neutral-950 p-4 shadow-xl">
        <form method="get" action="/export" class="space-y-3">
          <p class="text-sm text-neutral-300">Download data from the selected date range.</p>
          <div class="space-y-2">
            <label class="block text-sm">
              <span class="text-neutral-400">Start date</span>
              <input type="date" name="start" value="{{ export_default_start }}"
                     class="mt-1 w-full rounded border border-neutral-700 bg-neutral-900 px-2 py-1 text-neutral-100 focus:outline-none focus:ring-1 focus:ring-neutral-500" />
            </label>
            <label class="block text-sm">
              <span class="text-neutral-400">End date</span>
              <input type="date" name="end" value="{{ export_default_end }}"
                     class="mt-1 w-full rounded border border-neutral-700 bg-neutral-900 px-2 py-1 text-neutral-100 focus:outline-none focus:ring-1 focus:ring-neutral-500" />
            </label>
            <label class="block text-sm">
              <span class="text-neutral-400">Data type</span>
              <select name="dataset"
                      class="mt-1 w-full rounded border border-neutral-700 bg-neutral-900 px-2 py-1 text-neutral-100 focus:outline-none focus:ring-1 focus:ring-neutral-500">
                <option value="summaries">Daily summaries (CSV)</option>
                <option value="trades">Trades (CSV)</option>
                <option value="notes">Notes (JSON)</option>
              </select>
            </label>
          </div>
          <div class="flex items-center justify-end gap-2 pt-2 border-t border-neutral-800">
            <button type="button" class="px-3 py-1 rounded border border-neutral-700 hover:bg-neutral-800" @click="exportOpen = false">Cancel</button>
            <button type="submit" class="btn btn-primary px-3 py-1 text-sm">Download</button>
          </div>
        </form>
      </div>
    </div>
    <button type="button"
            class="px-3 py-1 border border-neutral-700 rounded hover:bg-neutral-800 transition"
            :class="{ 'bg-neutral-800 text-neutral-100 border-neutral-600': !showUnrealized }"
            @click="showUnrealized = !showUnrealized"
            aria-pressed="{{ 'true' if show_unrealized_default else 'false' }}"
            :aria-pressed="showUnrealized.toString()">
      <span x-text="showUnrealized ? 'Hide unrealized' : 'Show unrealized'">
        {% if show_unrealized_default %}Hide unrealized{% else %}Show unrealized{% endif %}
      </span>
    </button>
  </div>
</div>

{% set day_labels = ['Mon', 'Tue', 'Wed', 'Thu', 'Fri', 'Sat', 'Sun'] %}
{% set visible_day_labels = day_labels if show_weekends else day_labels[:5] %}
{% set grid_columns = visible_day_labels|length + 1 %}

<div class="grid gap-2" style="grid-template-columns: repeat({{ grid_columns }}, minmax(0, 1fr));">
  {% for label in visible_day_labels %}
  <div class="text-xs text-neutral-400">{{ label }}</div>
  {% endfor %}
  <div class="text-xs text-neutral-400 text-right">Week</div>
</div>

<div class="grid gap-2 mt-2" style="grid-template-columns: repeat({{ grid_columns }}, minmax(0, 1fr));">
{% for week in weeks %}
  {% for d in week.days %}
    {% if show_weekends or not d.is_weekend %}
      {% set cls = (d.realized > 0) and 'cell-bg-pos' or (d.realized < 0) and 'cell-bg-neg' or 'bg-neutral-900' %}
      <div class="relative min-h-[7rem] rounded border border-neutral-800 p-2 {{ 'opacity-100' if d.in_month else 'opacity-30' }} {{ cls }} flex flex-col gap-2" data-day-cell="{{ d.date.strftime('%Y-%m-%d') }}">
        <div class="flex items-center gap-1 text-xs text-neutral-400">
          <span>{{ d.date.day }}</span>
          {% set trade_button_classes = [
            'relative inline-flex items-center justify-center rounded-full p-1 trade-button focus:outline-none focus-ring-success transition'
          ] %}
          {% if not d.has_trades %}
            {% set trade_button_classes = trade_button_classes + ['icon-translucent'] %}
          {% endif %}
          <button type="button"
                  class="{{ trade_button_classes|join(' ') }}"
                  onclick="openTrades('{{ d.date.strftime('%Y-%m-%d') }}'); return false;"
                  aria-label="View trades">
            <svg class="h-4 w-4" viewBox="0 0 24 24" fill="none" stroke="currentColor" stroke-width="1.5" aria-hidden="true">
              <circle cx="12" cy="12" r="9" />
              <path stroke-linecap="round" stroke-linejoin="round" d="M12 7.5h-1.125a1.875 1.875 0 000 3.75h2.25a1.875 1.875 0 010 3.75H12m0-10.5v10.5" />
            </svg>
            <span class="sr-only">View trades</span>
            {% set trade_count = d.trades|length %}
            {% if trade_count and show_trade_count_badges %}
            <span class="trade-count-badge absolute -top-1 -right-1 min-w-[1.25rem] rounded-full text-[10px] font-semibold px-1 text-center">{{ trade_count }}</span>
            {% endif %}
          </button>
        </div>

        {% if show_text_default %}
        <div class="text-sm space-y-1">
          {% set realized_class = 'text-profit' if d.realized > 0 else ('text-loss' if d.realized < 0 else 'text-neutral-200') %}
          {% if d.show_realized %}
          <div class="{{ realized_class }}">Realized: {{ d.realized|money }}</div>
          {% endif %}
          <div class="{{ 'text-profit' if d.unrealized > 0 else ('text-loss' if d.unrealized < 0 else 'text-neutral-200') }}"
               x-show="showUnrealized" x-cloak>
            Unrealized: {{ d.unrealized|money }}
          </div>
        </div>
        {% endif %}

        <!-- Gear icon for manual entry -->
        <a class="absolute top-1 right-1 icon-translucent z-10" href="#"
           aria-label="Edit daily values"
           onclick="openManual('{{ d.date.strftime('%Y-%m-%d') }}', {{ d.realized }}, {{ d.unrealized }}); return false;">
          <svg class="w-4 h-4 action-icon" viewBox="0 0 24 24" aria-hidden="true" focusable="false">
            <path d="M19.14,12.94a7.43,7.43,0,0,0,.05-.94,7.43,7.43,0,0,0-.05-.94l2.11-1.65a.5.5,0,0,0,.12-.64l-2-3.46a.5.5,0,0,0-.6-.22l-2.49,1a7.3,7.3,0,0,0-1.63-.94l-.38-2.65A.5.5,0,0,0,12.64,1H9.36a.5.5,0,0,0-.49.41L8.49,4.06a7.3,7.3,0,0,0-1.63.94l-2.49-1a.5.5,0,0,0-.6.22l-2,3.46a.5.5,0,0,0,.12.64L3.94,11.06a7.43,7.43,0,0,0-.05.94,7.43,7.43,0,0,0,.05.94L1.83,14.59a.5.5,0,0,0-.12.64l2,3.46a.5.5,0,0,0,.6.22l2.49-1a7.3,7.3,0,0,0,1.63.94l.38,2.65a.5.5,0,0,0,.49.41h3.28a.5.5,0,0,0,.49-.41l.38-2.65a7.3,7.3,0,0,0,1.63-.94l2.49,1a.5.5,0,0,0,.6-.22l2-3.46a.5.5,0,0,0-.12-.64Zm-7.14,2.56A3.5,3.5,0,1,1,15.5,12,3.5,3.5,0,0,1,12,15.5Z" fill="currentColor" />
          </svg>
        </a>
        {% if notes_enabled %}
        <!-- Note icon -->
        <a class="note-trigger absolute bottom-1 right-1 icon-translucent z-10{% if d.has_note %} has-note{% endif %}"
           href="#"
           aria-label="{{ 'Edit daily note' if d.has_note else 'Add daily note' }}"
           data-note-text="{{ d.note | e }}"
           data-note-updated="{{ d.note_updated_at | default('', true) }}"
           onclick="openDailyNote('{{ d.date.strftime('%Y-%m-%d') }}'); return false;">
          <svg class="w-4 h-4 action-icon" viewBox="0 0 24 24" aria-hidden="true" focusable="false">
            <path d="M19 3H5a2 2 0 0 0-2 2v14l4-4h12a2 2 0 0 0 2-2V5a2 2 0 0 0-2-2z" fill="currentColor" />
          </svg>
          <div class="note-tooltip absolute bottom-6 right-0 z-20 h-[14rem] w-[14rem] overflow-auto rounded border border-neutral-700 bg-neutral-900 p-2 text-xs text-neutral-100 shadow-lg">
            <p class="whitespace-pre-line" data-note-tooltip-body>{{ d.note | e }}</p>
          </div>
        </a>
        {% endif %}
      </div>
    {% endif %}
  {% endfor %}
  {% set week_cls = (week.week_realized > 0) and 'cell-bg-pos' or (week.week_realized < 0) and 'cell-bg-neg' or 'bg-neutral-900' %}
  <div class="relative min-h-[7rem] rounded border border-neutral-800 p-2 flex flex-col justify-between {{ week_cls }}">
    <div>
      <div class="text-xs text-neutral-400">Week {{ week.week_index }}</div>
      <div class="mt-2 text-sm space-y-1 text-right">
        {% if week.show_week_realized %}
        <div class="{{ 'text-profit' if week.week_realized > 0 else ('text-loss' if week.week_realized < 0 else 'text-neutral-200') }}">Realized: {{ week.week_realized|money }}</div>
        {% endif %}
        <div class="{{ 'text-profit' if week.week_unrealized > 0 else ('text-loss' if week.week_unrealized < 0 else 'text-neutral-200') }}"
             x-show="showUnrealized" x-cloak>
          Unrealized: {{ week.week_unrealized|money }}
        </div>
      </div>
    </div>
    {% if notes_enabled %}
    <div class="flex justify-end">
      <a class="note-trigger weekly-note-trigger z-10{% if week.has_note %} has-note{% else %} icon-translucent{% endif %}" href="#"
         aria-label="{{ 'Edit weekly note' if week.has_note else 'Add weekly note' }}"
         data-week-year="{{ week.week_year }}"
         data-week-index="{{ week.week_number }}"
         data-note-text="{{ week.note | default('', true) | e }}"
         data-note-updated="{{ week.note_updated_at | default('', true) }}"
         onclick="openWeeklyNote({{ week.week_year }}, {{ week.week_number }}); return false;">
        <svg class="w-4 h-4 action-icon" viewBox="0 0 24 24" aria-hidden="true" focusable="false">
          <path d="M19 3H5a2 2 0 0 0-2 2v14l4-4h12a2 2 0 0 0 2-2V5a2 2 0 0 0-2-2z" fill="currentColor" />
        </svg>
        <div class="note-tooltip absolute bottom-6 right-0 z-20 h-[14rem] w-[14rem] overflow-auto rounded border border-neutral-700 bg-neutral-900 p-2 text-xs text-neutral-100 shadow-lg">
          <p class="whitespace-pre-line" data-note-tooltip-body>{{ week.note | default('', true) | e }}</p>
        </div>
      </a>
    </div>
    {% endif %}
  </div>
{% endfor %}
</div>

<div class="mt-6 max-w-3xl">
  <div class="grid gap-4 sm:grid-cols-2">
    <div class="rounded border border-neutral-800 p-3 bg-neutral-950 relative">
      <h2 class="font-semibold">Monthly summary</h2>
      <div>Realized: <span class="{{ 'text-profit' if month_realized > 0 else ('text-loss' if month_realized < 0 else 'text-neutral-200') }}">{{ month_realized|money }}</span></div>
      <div x-show="showUnrealized" x-cloak>
        Unrealized (invested): <span class="{{ 'text-profit' if month_unrealized > 0 else ('text-loss' if month_unrealized < 0 else 'text-neutral-200') }}">{{ month_unrealized|money }}</span>
      </div>
        {% set month_note_text = month_note.note | default('', true) %}
        {% set month_note_has = month_note_text.strip() %}
        {% if notes_enabled %}
        <a class="note-trigger absolute top-1 right-1 z-10{% if month_note_has %} has-note{% else %} icon-translucent{% endif %}" href="#"
           aria-label="{{ 'Edit monthly note' if month_note_has else 'Add monthly note' }}"
           data-month-key="{{ year }}-{{ '%02d'|format(month) }}"
           data-note-text="{{ month_note_text | e }}"
           data-note-updated="{{ month_note.updated_at | default('', true) }}"
           onclick="openMonthlyNote({{ year }}, {{ month }}); return false;">
          <svg class="w-4 h-4 action-icon" viewBox="0 0 24 24" aria-hidden="true" focusable="false">
            <path d="M19 3H5a2 2 0 0 0-2 2v14l4-4h12a2 2 0 0 0 2-2V5a2 2 0 0 0-2-2z" fill="currentColor" />
          </svg>
          <div class="note-tooltip absolute bottom-6 right-0 z-20 h-[14rem] w-[14rem] overflow-auto rounded border border-neutral-700 bg-neutral-900 p-2 text-xs text-neutral-100 shadow-lg">
            <p class="whitespace-pre-line" data-note-tooltip-body>{{ month_note_text | e }}</p>
          </div>
        </a>
        {% endif %}
    </div>
    <div class="rounded border border-neutral-800 p-3 bg-neutral-950">
      <h2 class="font-semibold">Yearly summary</h2>
      <div>Realized: <span class="{{ 'text-profit' if year_realized > 0 else ('text-loss' if year_realized < 0 else 'text-neutral-200') }}">{{ year_realized|money }}</span></div>
      <div x-show="showUnrealized" x-cloak>
        Unrealized (invested): <span class="{{ 'text-profit' if year_unrealized > 0 else ('text-loss' if year_unrealized < 0 else 'text-neutral-200') }}">{{ year_unrealized|money }}</span>
      </div>
    </div>
  </div>
</div>

</div>

<!-- Modals -->
<div
  id="modal"
  x-data="{
    open: false,
    title: '',
    body: '',
    save: null,
    previouslyFocused: null,
    closeLabel: 'Close',
    saveLabel: 'Save',
    saving: false,
    shouldReloadOnClose: false,
    beforeClose: null,
    init() {
      window.modalController = this;
      this.$watch('open', (value) => {
        document.body.classList.toggle('modal-open', value);
        this.toggleBackgroundInteractivity(value);
        if (value) {
          this.storeActiveElement();
          this.$nextTick(() => this.focusFirstElement());
        } else {
          this.restoreActiveElement();
          this.resetState();
        }
      });
    },
    toggleBackgroundInteractivity(isOpen) {
      const applyState = (element) => {
        if (!element) {
          return;
        }
        element.classList.toggle('modal-background-inert', isOpen);
        if (isOpen) {
          element.setAttribute('aria-hidden', 'true');
        } else {
          element.removeAttribute('aria-hidden');
        }
        if ('inert' in element) {
          element.inert = isOpen;
        }
      };

      applyState(document.querySelector('nav'));

      const main = document.querySelector('main');
      if (!main) {
        return;
      }

      const backgroundElements = Array.from(main.children).filter((child) => child.id !== 'modal');
      backgroundElements.forEach(applyState);
    },
    storeActiveElement() {
      this.previouslyFocused = document.activeElement;
    },
    restoreActiveElement() {
      if (this.previouslyFocused && typeof this.previouslyFocused.focus === 'function') {
        this.previouslyFocused.focus({ preventScroll: true });
      }
      this.previouslyFocused = null;
    },
    focusFirstElement() {
      const dialog = this.$refs.dialog;
      if (!dialog) {
        return;
      }
      const focusable = dialog.querySelector('[data-autofocus], button, textarea, input, select, [tabindex]:not([tabindex=&quot;-1&quot;])');
      if (focusable && typeof focusable.focus === 'function') {
        focusable.focus();
      } else if (typeof dialog.focus === 'function') {
        dialog.focus();
      }
    },
    resetState() {
      this.save = null;
      this.closeLabel = 'Close';
      this.saveLabel = 'Save';
      this.saving = false;
      this.shouldReloadOnClose = false;
      this.beforeClose = null;
    },
    close(force = false) {
      if (!force && typeof this.beforeClose === 'function') {
        try {
          const shouldClose = this.beforeClose();
          if (shouldClose === false) {
            return;
          }
        } catch (error) {
          console.error(error);
          return;
        }
      }
      const reload = this.shouldReloadOnClose;
      this.open = false;
      if (reload) {
        setTimeout(() => window.location.reload(), 0);
      }
    },
  }"
  x-show="open"
  x-cloak
  class="fixed inset-0 z-50 bg-black/60 flex items-center justify-center"
  role="dialog"
  aria-modal="true"
  :aria-hidden="(!open).toString()"
  @click.self="close()"
  @keydown.escape.window.stop.prevent="close()"
>
  <div
    x-ref="dialog"
    class="bg-neutral-950 border border-neutral-800 rounded p-4 w-full max-w-3xl focus:outline-none"
    role="document"
    tabindex="-1"
    @click.stop
  >
    <h3 class="font-semibold mb-2" x-text="title"></h3>
    <div x-html="body"></div>
    <div class="mt-4 flex justify-end gap-2">
      <button type="button" class="px-3 py-1 rounded border border-neutral-700" @click="close()" x-text="closeLabel"></button>
      <button
        type="button"
        class="btn btn-primary px-3 py-1 text-sm"
        :class="{ 'opacity-60 cursor-not-allowed': saving || !save }"
        :disabled="saving || !save"
        @click="if (!saving && save) save()"
      >
        <span x-text="saving ? 'Saving…' : saveLabel"></span>
      </button>
    </div>
  </div>
</div>

<script>
function openTrades(dateStr) {
  fetch('/api/trades/' + dateStr)
    .then(response => {
      if (!response.ok) {
        return response.json().catch(() => ({})).then(data => {
          const message = data && data.detail ? data.detail : 'Failed to load trades.';
          throw new Error(message);
        });
      }
      return response.json();
    })
    .then(js => {
      const modal = getModalController();
      if (!modal) return;
      modal.title = 'Trades ' + dateStr;
      modal.body = createTradeEditorHTML();
      modal.save = () => saveTrades(dateStr);
      modal.open = true;
      setTimeout(() => setupTradeEditor(js.trades || [], dateStr), 0);
    })
    .catch(err => {
      const modal = getModalController();
      if (!modal) return;
      modal.title = 'Trades ' + dateStr;
      modal.body = `<p class="text-sm text-danger">${err.message || 'Failed to load trades.'}</p>`;
      modal.save = null;
      modal.open = true;
    });
}

function createTradeEditorHTML() {
  return `
    <div id="trade-editor" class="space-y-3">
      <p id="trade-error" class="text-sm text-danger hidden"></p>
      <p id="trade-success" class="text-sm text-success hidden"></p>
      <p id="trade-unsaved" class="text-xs text-warning hidden">Unsaved changes. Save your trades to keep them.</p>
      <div id="trade-empty-message" class="text-sm text-neutral-400 hidden">No trades recorded for this date.</div>
      <div class="overflow-x-auto" style="max-height: 20rem; overflow-y: auto;">
        <table class="min-w-full text-sm text-left text-neutral-200 border border-neutral-800">
          <thead class="bg-neutral-900 text-neutral-400">
            <tr>
              <th class="px-2 py-1 border border-neutral-800">Action</th>
              <th class="px-2 py-1 border border-neutral-800">Symbol</th>
              <th class="px-2 py-1 border border-neutral-800 text-right">Quantity</th>
              <th class="px-2 py-1 border border-neutral-800 text-right">Price</th>
              <th class="px-2 py-1 border border-neutral-800 text-right">Actions</th>
            </tr>
          </thead>
          <tbody id="trade-table-body"></tbody>
        </table>
      </div>
      <div class="space-y-2">
        <div class="flex items-center justify-between flex-wrap gap-2">
          <div class="flex items-center gap-2 flex-wrap">
            <button type="button" id="add-trade-row" class="px-3 py-1 rounded border border-neutral-700 hover:bg-neutral-800 text-sm">Add trade</button>
            <button type="button" id="clear-trades" class="btn btn-outline-danger px-3 py-1 text-sm">Clear all trades</button>
          </div>
          <div class="flex items-center gap-2 flex-wrap">
            <input type="file" id="trade-import-input" accept=".csv,text/csv" class="hidden">
            <button type="button" id="export-trades" class="px-3 py-1 rounded border border-neutral-700 hover:bg-neutral-800 text-sm">Export CSV</button>
            <button type="button" id="import-trades" class="btn btn-outline-primary px-3 py-1 text-sm">Import CSV</button>
          </div>
        </div>
        <span class="text-xs text-neutral-500">Remove a row to delete a trade. Amounts are calculated on save.</span>
      </div>
    </div>`;
}

const tradeEditorState = {
  initialSnapshot: '[]',
  isDirty: false,
  unsavedWarning: null,
  currentDate: null,
};

function getTradeEditorWarningElement() {
  if (tradeEditorState.unsavedWarning && document.body && document.body.contains(tradeEditorState.unsavedWarning)) {
    return tradeEditorState.unsavedWarning;
  }
  const element = document.getElementById('trade-unsaved');
  tradeEditorState.unsavedWarning = element || null;
  return tradeEditorState.unsavedWarning;
}

function setTradeEditorDirty(isDirty) {
  tradeEditorState.isDirty = !!isDirty;
  const warning = getTradeEditorWarningElement();
  if (warning) {
    warning.classList.toggle('hidden', !tradeEditorState.isDirty);
  }
}

function captureTradeEditorSnapshot() {
  const tbody = document.getElementById('trade-table-body');
  if (!tbody) {
    return '[]';
  }
  const rows = Array.from(tbody.querySelectorAll('tr'));
  const normalized = rows.map((row) => {
    const actionSelect = row.querySelector('.trade-action');
    const symbolInput = row.querySelector('.trade-symbol');
    const qtyInput = row.querySelector('.trade-qty');
    const priceInput = row.querySelector('.trade-price');
    return {
      id: row.dataset.tradeId ? String(row.dataset.tradeId) : '',
      action: actionSelect ? actionSelect.value : '',
      symbol: symbolInput ? symbolInput.value : '',
      qty: qtyInput ? qtyInput.value : '',
      price: priceInput ? priceInput.value : '',
    };
  });
  return JSON.stringify(normalized);
}

function refreshTradeEditorDirtyState() {
  const snapshot = captureTradeEditorSnapshot();
  const isDirty = snapshot !== tradeEditorState.initialSnapshot;
  setTradeEditorDirty(isDirty);
  return isDirty;
}

function resetTradeEditorInitialSnapshot() {
  tradeEditorState.initialSnapshot = captureTradeEditorSnapshot();
  setTradeEditorDirty(false);
}

function focusTradeEditorFirstField() {
  const editor = document.getElementById('trade-editor');
  if (!editor) {
    return;
  }
  const field = editor.querySelector('.trade-symbol, .trade-qty, .trade-price, .trade-action');
  if (field && typeof field.focus === 'function') {
    try {
      field.focus({ preventScroll: true });
    } catch (error) {
      field.focus();
    }
  }
}

function setupTradeEditor(trades, dateStr) {
  clearTradeEditorMessages();
  const tbody = document.getElementById('trade-table-body');
  if (!tbody) return;

  tbody.innerHTML = '';
  (trades || []).forEach(trade => {
    tbody.appendChild(createTradeRow(trade));
  });

  const addButton = document.getElementById('add-trade-row');
  if (addButton) {
    addButton.onclick = () => {
      hideTradeEditorSuccess();
      tbody.appendChild(createTradeRow({ action: 'BUY', symbol: '', qty: '', price: '' }));
      updateTradeEmptyState();
      refreshTradeEditorDirtyState();
    };
  }

  const clearButton = document.getElementById('clear-trades');
  if (clearButton) {
    clearButton.onclick = () => {
      hideTradeEditorSuccess();
      clearTrades(dateStr);
    };
  }

  const importInput = document.getElementById('trade-import-input');
  const importButton = document.getElementById('import-trades');
  if (importButton && importInput) {
    importButton.onclick = () => {
      importInput.click();
    };
  }
  if (importInput) {
    importInput.onchange = (event) => handleTradeCsvImport(event, dateStr);
  }

  const exportButton = document.getElementById('export-trades');
  if (exportButton) {
    exportButton.onclick = () => exportTradesToCsv(dateStr);
  }

  updateTradeEmptyState();

  tradeEditorState.unsavedWarning = document.getElementById('trade-unsaved');
  tradeEditorState.currentDate = dateStr;
  resetTradeEditorInitialSnapshot();

  const modal = getModalController();
  if (modal) {
    modal.beforeClose = () => {
      const dirty = refreshTradeEditorDirtyState();
      if (!dirty) {
        return true;
      }
      const confirmClose = window.confirm('You have unsaved changes to these trades. Discard them?');
      if (!confirmClose) {
        focusTradeEditorFirstField();
        return false;
      }
      return true;
    };
  }
}

function createTradeRow(trade) {
  const row = document.createElement('tr');
  row.className = 'border-b border-neutral-800';
  if (trade && trade.id !== undefined && trade.id !== null) {
    row.dataset.tradeId = String(trade.id);
  }

  const markDirty = () => {
    hideTradeEditorSuccess();
    refreshTradeEditorDirtyState();
  };

  const actionCell = document.createElement('td');
  actionCell.className = 'px-2 py-1 border border-neutral-800';
  const actionSelect = document.createElement('select');
  actionSelect.className = 'trade-action bg-neutral-900 border border-neutral-700 rounded px-2 py-1 text-neutral-100';
  ['BUY', 'SELL'].forEach(optionValue => {
    const option = document.createElement('option');
    option.value = optionValue;
    option.textContent = optionValue;
    actionSelect.appendChild(option);
  });
  const actionValue = trade && trade.action ? String(trade.action).toUpperCase() : 'BUY';
  actionSelect.value = actionValue;
  actionSelect.addEventListener('change', markDirty);
  actionCell.appendChild(actionSelect);
  row.appendChild(actionCell);

  const symbolCell = document.createElement('td');
  symbolCell.className = 'px-2 py-1 border border-neutral-800';
  const symbolInput = document.createElement('input');
  symbolInput.type = 'text';
  symbolInput.className = 'trade-symbol w-full bg-neutral-900 border border-neutral-700 rounded px-2 py-1 text-neutral-100 uppercase';
  symbolInput.value = trade && trade.symbol ? trade.symbol : '';
  symbolInput.autocomplete = 'off';
  symbolInput.spellcheck = false;
  symbolInput.addEventListener('input', markDirty);
  symbolCell.appendChild(symbolInput);
  row.appendChild(symbolCell);

  const qtyCell = document.createElement('td');
  qtyCell.className = 'px-2 py-1 border border-neutral-800 text-right';
  const qtyInput = document.createElement('input');
  qtyInput.type = 'number';
  qtyInput.step = '1';
  qtyInput.min = '0';
  qtyInput.inputMode = 'decimal';
  qtyInput.className = 'trade-qty w-full bg-neutral-900 border border-neutral-700 rounded px-2 py-1 text-neutral-100 text-right';
  qtyInput.value = trade && trade.qty !== undefined && trade.qty !== null ? trade.qty : '';
  qtyInput.addEventListener('input', markDirty);
  qtyCell.appendChild(qtyInput);
  row.appendChild(qtyCell);

  const priceCell = document.createElement('td');
  priceCell.className = 'px-2 py-1 border border-neutral-800 text-right';
  const priceInput = document.createElement('input');
  priceInput.type = 'number';
  priceInput.step = '0.01';
  priceInput.min = '0';
  priceInput.inputMode = 'decimal';
  priceInput.className = 'trade-price w-full bg-neutral-900 border border-neutral-700 rounded px-2 py-1 text-neutral-100 text-right';
  priceInput.value = trade && trade.price !== undefined && trade.price !== null ? trade.price : '';
  priceInput.addEventListener('input', markDirty);
  priceCell.appendChild(priceInput);
  row.appendChild(priceCell);

  const actionsCell = document.createElement('td');
  actionsCell.className = 'px-2 py-1 border border-neutral-800 text-right';
  const removeButton = document.createElement('button');
  removeButton.type = 'button';
  removeButton.className = 'remove-trade-row btn btn-outline-danger px-2 py-1 text-xs';
  removeButton.textContent = 'Remove';
  removeButton.addEventListener('click', () => {
    hideTradeEditorSuccess();
    row.remove();
    updateTradeEmptyState();
    refreshTradeEditorDirtyState();
  });
  actionsCell.appendChild(removeButton);
  row.appendChild(actionsCell);

  return row;
}

function updateTradeEmptyState() {
  const tbody = document.getElementById('trade-table-body');
  const message = document.getElementById('trade-empty-message');
  if (!tbody || !message) return;
  if (tbody.children.length === 0) {
    message.classList.remove('hidden');
  } else {
    message.classList.add('hidden');
  }
}

function clearTradeEditorMessages() {
  const errorEl = document.getElementById('trade-error');
  if (errorEl) {
    errorEl.textContent = '';
    errorEl.classList.add('hidden');
  }
  hideTradeEditorSuccess();
}

function hideTradeEditorSuccess() {
  const successEl = document.getElementById('trade-success');
  if (successEl) {
    successEl.textContent = '';
    successEl.classList.add('hidden');
  }
}

function showTradeEditorError(message) {
  hideTradeEditorSuccess();
  const errorEl = document.getElementById('trade-error');
  if (errorEl) {
    errorEl.textContent = message;
    errorEl.classList.remove('hidden');
  }
}

function showTradeEditorSuccess(message) {
  const errorEl = document.getElementById('trade-error');
  if (errorEl) {
    errorEl.textContent = '';
    errorEl.classList.add('hidden');
  }
  const successEl = document.getElementById('trade-success');
  if (successEl) {
    successEl.textContent = message;
    successEl.classList.remove('hidden');
  }
}

function parseCsv(text) {
  if (typeof text !== 'string') {
    return [];
  }

  const rows = [];
  let current = '';
  let row = [];
  let inQuotes = false;

  for (let i = 0; i < text.length; i += 1) {
    const char = text[i];
    if (inQuotes) {
      if (char === '"') {
        if (text[i + 1] === '"') {
          current += '"';
          i += 1;
        } else {
          inQuotes = false;
        }
      } else {
        current += char;
      }
    } else if (char === '"') {
      inQuotes = true;
    } else if (char === ',') {
      row.push(current);
      current = '';
    } else if (char === '\r') {
      // Ignore carriage returns
    } else if (char === '\n') {
      row.push(current);
      rows.push(row);
      row = [];
      current = '';
    } else {
      current += char;
    }
  }

  row.push(current);
  rows.push(row);

  return rows.filter((cells) => cells.some((cell) => cell.trim() !== ''));
}

function normalizeNumberString(value) {
  if (typeof value !== 'string') {
    return '';
  }
  return value.replace(/[^0-9.\-]/g, '');
}

function parseTradeCsv(text) {
  const rows = parseCsv(text);
  if (!rows.length) {
    throw new Error('The CSV file is empty.');
  }

  const headerAliases = {
    action: ['action', 'type', 'side'],
    symbol: ['symbol', 'ticker', 'security'],
    qty: ['qty', 'quantity', 'shares', 'volume'],
    price: ['price', 'fill price', 'trade price', 'avg price'],
  };

  const normalizedHeader = rows[0].map((cell) => cell.trim().toLowerCase());
  const columnIndex = {};

  normalizedHeader.forEach((header, index) => {
    Object.entries(headerAliases).forEach(([key, aliases]) => {
      if (columnIndex[key] !== undefined) {
        return;
      }
      if (aliases.includes(header)) {
        columnIndex[key] = index;
      }
    });
  });

  const requiredKeys = ['action', 'symbol', 'qty', 'price'];
  const hasHeader = requiredKeys.every((key) => columnIndex[key] !== undefined);

  if (!hasHeader) {
    if (rows[0].length < requiredKeys.length) {
      throw new Error('CSV rows must include action, symbol, quantity, and price columns.');
    }
    columnIndex.action = 0;
    columnIndex.symbol = 1;
    columnIndex.qty = 2;
    columnIndex.price = 3;
  }

  const dataRows = hasHeader ? rows.slice(1) : rows;

  const trades = [];
  const errors = [];

  dataRows.forEach((cells, rowIndex) => {
    const values = {
      action: columnIndex.action < cells.length ? cells[columnIndex.action] : '',
      symbol: columnIndex.symbol < cells.length ? cells[columnIndex.symbol] : '',
      qty: columnIndex.qty < cells.length ? cells[columnIndex.qty] : '',
      price: columnIndex.price < cells.length ? cells[columnIndex.price] : '',
    };

    const trimmed = {
      action: (values.action || '').trim(),
      symbol: (values.symbol || '').trim(),
      qty: (values.qty || '').trim(),
      price: (values.price || '').trim(),
    };

    if (!trimmed.action && !trimmed.symbol && !trimmed.qty && !trimmed.price) {
      return;
    }

    const rowNumber = hasHeader ? rowIndex + 2 : rowIndex + 1;

    if (!trimmed.symbol) {
      errors.push(`Row ${rowNumber}: Symbol is required.`);
      return;
    }

    if (!trimmed.action) {
      errors.push(`Row ${rowNumber}: Action is required.`);
      return;
    }

    const normalizedAction = trimmed.action.toUpperCase();
    if (normalizedAction !== 'BUY' && normalizedAction !== 'SELL') {
      errors.push(`Row ${rowNumber}: Action must be BUY or SELL.`);
      return;
    }

    if (!trimmed.qty) {
      errors.push(`Row ${rowNumber}: Quantity is required.`);
      return;
    }

    if (!trimmed.price) {
      errors.push(`Row ${rowNumber}: Price is required.`);
      return;
    }

    const qtyValue = parseFloat(normalizeNumberString(trimmed.qty));
    const priceValue = parseFloat(normalizeNumberString(trimmed.price));

    if (!Number.isFinite(qtyValue) || qtyValue <= 0) {
      errors.push(`Row ${rowNumber}: Quantity must be a positive number.`);
      return;
    }

    if (!Number.isFinite(priceValue) || priceValue <= 0) {
      errors.push(`Row ${rowNumber}: Price must be a positive number.`);
      return;
    }

    trades.push({
      action: normalizedAction,
      symbol: trimmed.symbol.toUpperCase(),
      qty: Math.abs(qtyValue),
      price: Math.abs(priceValue),
    });
  });

  if (errors.length) {
    throw new Error(errors.join(' '));
  }

  if (!trades.length) {
    throw new Error('No trades were found in the CSV file.');
  }

  return trades;
}

function applyImportedTrades(trades) {
  const tbody = document.getElementById('trade-table-body');
  if (!tbody) {
    return;
  }

  tbody.innerHTML = '';
  trades.forEach((trade) => {
    tbody.appendChild(
      createTradeRow({
        action: trade.action,
        symbol: trade.symbol,
        qty: trade.qty,
        price: trade.price,
      })
    );
  });

  updateTradeEmptyState();
  refreshTradeEditorDirtyState();
  focusTradeEditorFirstField();
}

function handleTradeCsvImport(event, dateStr) {
  const input = event && event.target ? event.target : null;
  const files = input && input.files ? Array.from(input.files) : [];
  const file = files.length ? files[0] : null;

  if (!file) {
    return;
  }

  clearTradeEditorMessages();

  const reader = new FileReader();
  reader.onload = () => {
    try {
      const text = typeof reader.result === 'string' ? reader.result : '';
      const trades = parseTradeCsv(text);
      applyImportedTrades(trades);
      const dateLabel = dateStr || 'this date';
      showTradeEditorSuccess(
        `${trades.length} trade${trades.length === 1 ? '' : 's'} imported. Save to overwrite existing trades for ${dateLabel}.`,
      );
    } catch (error) {
      showTradeEditorError(error && error.message ? error.message : 'Unable to import trades from CSV.');
    } finally {
      input.value = '';
    }
  };
  reader.onerror = () => {
    showTradeEditorError('Failed to read the CSV file. Please try again.');
    input.value = '';
  };
  reader.readAsText(file);
}

function escapeCsvValue(value) {
  const stringValue = value === undefined || value === null ? '' : String(value);
  if (/[",\n\r]/.test(stringValue)) {
    return '"' + stringValue.replace(/"/g, '""') + '"';
  }
  return stringValue;
}

function exportTradesToCsv(dateStr) {
  clearTradeEditorMessages();

  let parsed;
  try {
    parsed = JSON.parse(captureTradeEditorSnapshot());
  } catch (error) {
    showTradeEditorError('Unable to export trades. Try again after making a change.');
    return;
  }

  if (!Array.isArray(parsed)) {
    showTradeEditorError('Unable to export trades.');
    return;
  }

  const rows = [];
  let hasIncomplete = false;

  parsed.forEach((row) => {
    const action = (row.action || 'BUY').toString().toUpperCase();
    const symbol = (row.symbol || '').trim();
    const qty = (row.qty || '').toString().trim();
    const price = (row.price || '').toString().trim();
    const hasAny = symbol || qty || price;
    if (!hasAny) {
      return;
    }
    if (!symbol || !qty || !price) {
      hasIncomplete = true;
      return;
    }

    rows.push([
      action === 'SELL' ? 'SELL' : 'BUY',
      symbol.toUpperCase(),
      qty,
      price,
    ]);
  });

  if (hasIncomplete) {
    showTradeEditorError('Cannot export CSV because some trades are incomplete. Complete or remove them and try again.');
    return;
  }

  if (!rows.length) {
    showTradeEditorError('No trades are available to export. Add trades first.');
    return;
  }

  const csvRows = [
    ['Action', 'Symbol', 'Quantity', 'Price'],
    ...rows,
  ];

  const csvContent = csvRows.map((cells) => cells.map(escapeCsvValue).join(',')).join('\r\n');
  const blob = new Blob([csvContent], { type: 'text/csv;charset=utf-8;' });
  const url = URL.createObjectURL(blob);
  const downloadName = `trades-${(dateStr || 'day').replace(/[^0-9A-Za-z_-]/g, '') || 'day'}.csv`;

  const link = document.createElement('a');
  link.href = url;
  link.download = downloadName;
  document.body.appendChild(link);
  link.click();
  document.body.removeChild(link);
  setTimeout(() => URL.revokeObjectURL(url), 0);

  showTradeEditorSuccess('CSV downloaded.');
}

function saveTrades(dateStr) {
  const modal = getModalController();
  if (!modal) return;
  const tbody = document.getElementById('trade-table-body');
  if (!tbody) return;

  clearTradeEditorMessages();

  const rows = Array.from(tbody.querySelectorAll('tr'));
  const trades = [];
  let hasError = false;

  rows.forEach(row => {
    const actionSelect = row.querySelector('.trade-action');
    const symbolInput = row.querySelector('.trade-symbol');
    const qtyInput = row.querySelector('.trade-qty');
    const priceInput = row.querySelector('.trade-price');

    const symbol = symbolInput ? symbolInput.value.trim() : '';
    const qtyRaw = qtyInput ? qtyInput.value.trim() : '';
    const priceRaw = priceInput ? priceInput.value.trim() : '';
    const isEmpty = !symbol && !qtyRaw && !priceRaw;

    if (isEmpty) {
      row.classList.remove('bg-danger-soft');
      return;
    }

    const qty = parseFloat(qtyRaw);
    const price = parseFloat(priceRaw);
    if (!symbol || Number.isNaN(qty) || Number.isNaN(price) || qty <= 0 || price <= 0) {
      row.classList.add('bg-danger-soft');
      hasError = true;
      return;
    }

    row.classList.remove('bg-danger-soft');
    trades.push({
      id: row.dataset.tradeId ? Number(row.dataset.tradeId) : null,
      symbol: symbol.toUpperCase(),
      action: actionSelect ? actionSelect.value : 'BUY',
      qty: Math.abs(qty),
      price: Math.abs(price),
    });
  });

  if (hasError) {
    showTradeEditorError('Please complete all fields for each trade or remove unused rows.');
    return;
  }

  modal.saving = true;

  fetch('/api/trades/' + dateStr, {
    method: 'POST',
    headers: { 'Content-Type': 'application/json' },
    body: JSON.stringify({ trades }),
  })
    .then(response => {
      if (!response.ok) {
        return response.json().catch(() => ({})).then(data => {
          const message = data && data.detail ? data.detail : 'Failed to save trades.';
          throw new Error(message);
        });
      }
      return response.json();
    })
    .then(data => {
      const savedTrades = data && Array.isArray(data.trades) ? data.trades : [];
      setupTradeEditor(savedTrades, dateStr);
      showTradeEditorSuccess('Trades saved. You can continue adding stocks.');
      modal.shouldReloadOnClose = true;
      updateTradeIndicators(dateStr, savedTrades);
    })
    .catch(err => {
      showTradeEditorError(err.message || 'Failed to save trades.');
    })
    .finally(() => {
      modal.saving = false;
    });
}

function clearTrades(dateStr) {
  if (!dateStr) {
    return;
  }

  const modal = getModalController();
  if (!modal) {
    return;
  }

  const confirmed = window.confirm(`Clear all trades for ${dateStr}? This action cannot be undone.`);
  if (!confirmed) {
    return;
  }

  modal.saving = true;
  clearTradeEditorMessages();

  fetch('/api/trades/' + dateStr, { method: 'DELETE' })
    .then(response => {
      if (!response.ok) {
        return response.json().catch(() => ({})).then(data => {
          const message = data && data.detail ? data.detail : 'Failed to clear trades.';
          throw new Error(message);
        });
      }
      return response.json();
    })
    .then(data => {
      setupTradeEditor([], dateStr);
      showTradeEditorSuccess('All trades cleared for this date.');
      updateTradeIndicators(dateStr, []);
      modal.shouldReloadOnClose = true;
    })
    .catch(err => {
      showTradeEditorError(err && err.message ? err.message : 'Failed to clear trades.');
    })
    .finally(() => {
      modal.saving = false;
    });
}

function updateTradeIndicators(dateStr, trades) {
  const cell = document.querySelector(`[data-day-cell='${dateStr}']`);
  if (!cell) {
    return;
  }
  const trigger = cell.querySelector("button[aria-label='View trades']");
  if (!trigger) {
    return;
  }

  const tradeCount = Array.isArray(trades) ? trades.length : 0;
  trigger.classList.toggle('icon-translucent', tradeCount === 0);

  let badge = trigger.querySelector('.trade-count-badge');
  if (tradeCount > 0) {
    if (!badge) {
      badge = document.createElement('span');
      badge.className = 'trade-count-badge absolute -top-1 -right-1 min-w-[1.25rem] rounded-full text-[10px] font-semibold px-1 text-center';
      trigger.appendChild(badge);
    }
    badge.textContent = String(tradeCount);
  } else if (badge) {
    badge.remove();
  }
}

  function openManual(dateStr, realized, unrealized) {
    const modal = getModalController();
    if (!modal) return;

    const normalizedRealized = typeof realized === 'number' && Number.isFinite(realized) ? realized : '';
    const normalizedUnrealized = typeof unrealized === 'number' && Number.isFinite(unrealized) ? unrealized : '';

    modal.title = 'Manual edit ' + dateStr;
    modal.closeLabel = 'Cancel';
    modal.saveLabel = 'Save values';
    modal.saving = false;
    modal.body = `
      <form id="manual-form" class="space-y-3">
<<<<<<< HEAD
        <p class="text-sm text-danger hidden" data-manual-error></p>
=======
        <p class="text-sm text-red-400 hidden" data-manual-error></p>
        <p class="text-sm leading-relaxed text-amber-200 bg-amber-900/40 border border-amber-500/40 rounded px-3 py-2">
          Manual overrides are not recommended when trades are also tracked for this day. The next trade import or recompute
          will overwrite these values and can leave your stock totals mismatched.
        </p>
>>>>>>> 2966dcfc
        <label class="block text-sm space-y-1">
          <span class="text-neutral-300">Realized</span>
          <input type="number" step="0.01" inputmode="decimal" name="realized" value="${normalizedRealized}" class="w-full rounded border border-neutral-700 bg-neutral-900 px-2 py-1 text-neutral-100 focus:outline-none focus:ring-1 focus:ring-neutral-500">
        </label>
        <label class="block text-sm space-y-1">
          <span class="text-neutral-300">Unrealized (invested)</span>
          <input type="number" step="0.01" inputmode="decimal" name="unrealized" value="${normalizedUnrealized}" class="w-full rounded border border-neutral-700 bg-neutral-900 px-2 py-1 text-neutral-100 focus:outline-none focus:ring-1 focus:ring-neutral-500">
        </label>
      </form>`;
    modal.save = () => {
      const form = document.getElementById('manual-form');
      if (!form) {
        modal.save = null;
        return;
      }

      const errorEl = form.querySelector('[data-manual-error]');
      if (errorEl) {
        errorEl.textContent = '';
        errorEl.classList.add('hidden');
      }

      const fd = new FormData(form);
      modal.saving = true;

      fetch('/api/daily/' + dateStr, { method: 'POST', body: fd })
        .then((response) => {
          if (!response.ok) {
            return response
              .json()
              .catch(() => ({}))
              .then((data) => {
                const message = data && data.detail ? data.detail : 'Failed to save daily values.';
                throw new Error(message);
              });
          }
          return response.json();
        })
        .then(() => {
          modal.saving = false;
          modal.close(true);
          window.location.reload();
        })
        .catch((error) => {
          console.error(error);
          modal.saving = false;
          if (errorEl) {
            errorEl.textContent = error && error.message ? error.message : 'Failed to save daily values.';
            errorEl.classList.remove('hidden');
          }
        });
    };
    modal.open = true;
  }

function escapeHtml(value) {
  return String(value ?? '').replace(/[&<>"']/g, (char) => {
    switch (char) {
      case '&':
        return '&amp;';
      case '<':
        return '&lt;';
      case '>':
        return '&gt;';
      case '"':
        return '&quot;';
      case "'":
        return '&#39;';
      default:
        return char;
    }
  });
}

function formatNoteTimestamp(isoString) {
  if (!isoString) {
    return '';
  }
  try {
    const value = new Date(isoString);
    if (Number.isNaN(value.getTime())) {
      return '';
    }
    return value.toLocaleString(undefined, {
      year: 'numeric',
      month: 'short',
      day: 'numeric',
      hour: '2-digit',
      minute: '2-digit',
    });
  } catch (error) {
    return '';
  }
}

function formatDailySubtitle(dateStr) {
  try {
    const [year, month, day] = dateStr.split('-').map(Number);
    const value = new Date(year, (month || 1) - 1, day || 1);
    return value.toLocaleDateString(undefined, {
      weekday: 'long',
      year: 'numeric',
      month: 'long',
      day: 'numeric',
    });
  } catch (error) {
    return dateStr;
  }
}

function getIsoWeekStart(year, week) {
  const simple = new Date(year, 0, 1 + (week - 1) * 7);
  const dayOfWeek = simple.getDay() || 7;
  const isoStart = new Date(simple);
  if (dayOfWeek <= 4) {
    isoStart.setDate(simple.getDate() - dayOfWeek + 1);
  } else {
    isoStart.setDate(simple.getDate() + (8 - dayOfWeek));
  }
  isoStart.setHours(0, 0, 0, 0);
  return isoStart;
}

function formatWeeklySubtitle(year, week) {
  try {
    const start = getIsoWeekStart(year, week);
    const end = new Date(start);
    end.setDate(start.getDate() + 6);
    const startLabel = start.toLocaleDateString(undefined, { month: 'short', day: 'numeric' });
    const endLabel = end.toLocaleDateString(undefined, { month: 'short', day: 'numeric', year: 'numeric' });
    return `Week ${week} • ${startLabel} – ${endLabel}`;
  } catch (error) {
    return `Week ${week}, ${year}`;
  }
}

function formatMonthlySubtitle(year, month) {
  try {
    const value = new Date(year, (month || 1) - 1, 1);
    return value.toLocaleDateString(undefined, { month: 'long', year: 'numeric' });
  } catch (error) {
    return `${year}-${String(month).padStart(2, '0')}`;
  }
}

function openNoteEditor(config) {
  const modal = getModalController();
  if (!modal) {
    return;
  }

  const {
    title,
    subtitle,
    fetchUrl,
    saveUrl,
    placeholder,
    onSave,
    closeLabel = 'Cancel',
    saveLabel = 'Save note',
  } = config;

  modal.title = title;
  modal.closeLabel = closeLabel;
  modal.saveLabel = saveLabel;
  modal.saving = false;
  modal.body = '<div class="flex items-center justify-center p-6 text-sm text-neutral-300">Loading note…</div>';
  modal.save = null;
  modal.open = true;

  fetch(fetchUrl)
    .then((response) => {
      if (!response.ok) {
        return response
          .json()
          .catch(() => ({}))
          .then((data) => {
            const message = data && data.detail ? data.detail : 'Failed to load note.';
            throw new Error(message);
          });
      }
      return response.json();
    })
    .then((payload) => {
      const noteText = payload && typeof payload.note === 'string' ? payload.note : '';
      const updatedAt = payload && typeof payload.updated_at === 'string' ? payload.updated_at : '';
      renderNoteEditor(modal, {
        subtitle,
        noteText,
        updatedAt,
        placeholder,
        saveUrl,
        onSave,
        saveLabel,
      });
    })
    .catch((error) => {
      console.error(error);
      const message = error && error.message ? error.message : 'Failed to load note.';
      modal.body = `<p class="text-sm text-danger">${escapeHtml(message)}</p>`;
      modal.closeLabel = 'Close';
      modal.saveLabel = 'Save';
      modal.save = null;
    });
}

function renderNoteEditor(modal, config) {
  const {
    subtitle,
    noteText,
    updatedAt,
    placeholder,
    saveUrl,
    onSave,
    saveLabel,
  } = config;

  const subtitleText = subtitle ? escapeHtml(subtitle) : '';
  const placeholderText = placeholder ? escapeHtml(placeholder) : 'Add your note…';

  modal.saveLabel = saveLabel;
  modal.body = `
    <div class="space-y-4" data-note-editor-root>
      <div class="space-y-1">
        <p class="text-xs uppercase tracking-wide text-neutral-500">Context</p>
        <p class="text-sm text-neutral-300">${subtitleText}</p>
        <p class="text-xs text-neutral-500" data-note-updated-display></p>
      </div>
      <div class="space-y-2">
        <label class="block text-sm text-neutral-300" for="note-field">
          <span class="mb-2 block text-neutral-400">Note</span>
          <textarea id="note-field" data-autofocus class="w-full min-h-[14rem] rounded border border-neutral-700 bg-neutral-900 px-3 py-2 text-neutral-100 focus:outline-none focus-ring-primary" placeholder="${placeholderText}" spellcheck="true"></textarea>
        </label>
        <div class="flex items-center justify-between text-xs text-neutral-500">
          <span>Notes are saved as plain text.</span>
          <span data-note-char-count>0 characters</span>
        </div>
        <p class="text-xs text-warning hidden" data-note-unsaved-warning>Unsaved changes. Save your note to keep it.</p>
      </div>
      <p class="text-sm text-danger hidden" data-note-error></p>
      <div class="flex items-center justify-between border-t border-neutral-800 pt-3">
        <button type="button" class="text-xs text-neutral-400 transition hover:text-neutral-100" data-note-clear>Clear note</button>
        <span class="text-xs text-neutral-500" data-note-updated-display-secondary></span>
      </div>
    </div>
  `;

  window.requestAnimationFrame(() => {
    initializeNoteEditor({
      modal,
      noteText,
      updatedAt,
      saveUrl,
      onSave,
    });
  });
}

function initializeNoteEditor(options) {
  const { modal, noteText, updatedAt, saveUrl, onSave } = options;
  const root = document.querySelector('[data-note-editor-root]');
  if (!root) {
    return;
  }

  const field = root.querySelector('#note-field');
  const counter = root.querySelector('[data-note-char-count]');
  const errorEl = root.querySelector('[data-note-error]');
  const clearButton = root.querySelector('[data-note-clear]');
  const updatedDisplays = root.querySelectorAll('[data-note-updated-display], [data-note-updated-display-secondary]');
  const unsavedWarning = root.querySelector('[data-note-unsaved-warning]');

  let initialValue = typeof noteText === 'string' ? noteText : '';

  const updateDirtyState = () => {
    const currentValue = field ? field.value : '';
    const isDirty = currentValue !== initialValue;
    if (unsavedWarning) {
      unsavedWarning.classList.toggle('hidden', !isDirty);
    }
    return isDirty;
  };

  const updateDisplays = (isoString) => {
    let label = 'Not saved yet';
    if (isoString) {
      const formatted = formatNoteTimestamp(isoString);
      label = formatted ? `Last updated ${formatted}` : `Last updated ${isoString}`;
    }
    updatedDisplays.forEach((element) => {
      if (element) {
        element.textContent = label;
      }
    });
  };

  const updateCounter = () => {
    if (!counter || !field) {
      return;
    }
    const length = field.value.length;
    counter.textContent = `${length} ${length === 1 ? 'character' : 'characters'}`;
  };

  if (field) {
    field.value = noteText;
    try {
      field.focus({ preventScroll: true });
    } catch (error) {
      field.focus();
    }
    const length = noteText.length;
    if (typeof field.setSelectionRange === 'function') {
      try {
        field.setSelectionRange(length, length);
      } catch (error) {
        // ignore selection issues for unsupported inputs
      }
    }
    field.addEventListener('input', () => {
      updateCounter();
      if (errorEl) {
        errorEl.textContent = '';
        errorEl.classList.add('hidden');
      }
      updateDirtyState();
    });
  }

  updateCounter();
  updateDisplays(updatedAt);
  updateDirtyState();

  if (clearButton && field) {
    clearButton.addEventListener('click', () => {
      field.value = '';
      try {
        field.focus({ preventScroll: true });
      } catch (error) {
        field.focus();
      }
      updateCounter();
      updateDirtyState();
    });
  }

  modal.beforeClose = () => {
    const dirty = updateDirtyState();
    if (!dirty) {
      return true;
    }
    const confirmClose = window.confirm('You have unsaved changes to this note. Discard them?');
    if (!confirmClose) {
      if (field) {
        try {
          field.focus({ preventScroll: true });
        } catch (error) {
          field.focus();
        }
      }
      return false;
    }
    return true;
  };

  modal.save = () => {
    if (!field) {
      return;
    }

    if (errorEl) {
      errorEl.textContent = '';
      errorEl.classList.add('hidden');
    }

    const noteValue = field.value;
    modal.saving = true;
    const fd = new FormData();
    fd.append('note', noteValue);

    fetch(saveUrl, { method: 'POST', body: fd })
      .then((response) => {
        if (!response.ok) {
          return response
            .json()
            .catch(() => ({}))
            .then((data) => {
              const message = data && data.detail ? data.detail : 'Failed to save note.';
              throw new Error(message);
            });
        }
        return response.json();
      })
      .then((payload) => {
        modal.saving = false;
        const updatedValue = payload && typeof payload.updated_at === 'string'
          ? payload.updated_at
          : new Date().toISOString();
        if (typeof onSave === 'function') {
          onSave(noteValue, { updatedAt: updatedValue });
        }
        initialValue = noteValue;
        updateDirtyState();
        modal.close(true);
      })
      .catch((error) => {
        console.error(error);
        modal.saving = false;
        if (errorEl) {
          errorEl.textContent = error && error.message ? error.message : 'Failed to save note.';
          errorEl.classList.remove('hidden');
        }
      });
  };
}

function openDailyNote(dateStr) {
  openNoteEditor({
    title: 'Daily note',
    subtitle: formatDailySubtitle(dateStr),
    fetchUrl: '/api/notes/daily/' + dateStr,
    saveUrl: '/api/notes/daily/' + dateStr,
    placeholder: 'Capture highlights from this trading day…',
    onSave: (noteValue, meta) => {
      updateDailyNoteIndicator(dateStr, noteValue, meta && meta.updatedAt);
    },
  });
}

function openWeeklyNote(year, week) {
  openNoteEditor({
    title: 'Weekly note',
    subtitle: formatWeeklySubtitle(year, week),
    fetchUrl: `/api/notes/weekly/${year}/${week}`,
    saveUrl: `/api/notes/weekly/${year}/${week}`,
    placeholder: 'Summarize how the week went…',
    onSave: (noteValue, meta) => {
      updateWeeklyNoteIndicator(year, week, noteValue, meta && meta.updatedAt);
    },
  });
}

function openMonthlyNote(year, month) {
  openNoteEditor({
    title: 'Monthly note',
    subtitle: formatMonthlySubtitle(year, month),
    fetchUrl: `/api/notes/monthly/${year}/${month}`,
    saveUrl: `/api/notes/monthly/${year}/${month}`,
    placeholder: 'Reflect on the month as a whole…',
    onSave: (noteValue, meta) => {
      updateMonthlyNoteIndicator(year, month, noteValue, meta && meta.updatedAt);
    },
  });
}

function getModalController() {
  const modal = window.modalController;
  if (!modal) {
    console.error('Modal controller is not ready yet');
    return null;
  }
  return modal;
}

function updateWeeklyNoteIndicator(year, week, noteText, updatedAt) {
  const selector = `[data-week-year='${year}'][data-week-index='${week}']`;
  const trigger = document.querySelector(selector);
  if (!trigger) {
    return;
  }
  const normalized = typeof noteText === 'string' ? noteText : '';
  const hasNote = normalized.trim().length > 0;
  trigger.dataset.noteText = normalized;
  trigger.dataset.noteUpdated = updatedAt || '';
  trigger.classList.toggle('has-note', hasNote);
  trigger.classList.toggle('icon-translucent', !hasNote);
  trigger.setAttribute('aria-label', hasNote ? 'Edit weekly note' : 'Add weekly note');
  const tooltipBody = trigger.querySelector('.note-tooltip [data-note-tooltip-body]');
  if (tooltipBody) {
    tooltipBody.textContent = normalized;
  }
  if (hasNote) {
    trigger.setAttribute('title', normalized);
  } else {
    trigger.removeAttribute('title');
  }
}

function updateDailyNoteIndicator(dateStr, noteText, updatedAt) {
  const cell = document.querySelector(`[data-day-cell='${dateStr}']`);
  if (!cell) {
    return;
  }
  const trigger = cell.querySelector('.note-trigger');
  if (!trigger) {
    return;
  }
  const normalized = typeof noteText === 'string' ? noteText : '';
  const hasNote = normalized.trim().length > 0;
  trigger.dataset.noteText = normalized;
  trigger.dataset.noteUpdated = updatedAt || '';
  trigger.classList.toggle('has-note', hasNote);
  trigger.classList.toggle('icon-translucent', !hasNote);
  trigger.setAttribute('aria-label', hasNote ? 'Edit daily note' : 'Add daily note');
  const tooltipBody = trigger.querySelector('.note-tooltip [data-note-tooltip-body]');
  if (tooltipBody) {
    tooltipBody.textContent = normalized;
  }
}

function updateMonthlyNoteIndicator(year, month, noteText, updatedAt) {
  const selector = `[data-month-key='${year}-${String(month).padStart(2, '0')}']`;
  const trigger = document.querySelector(selector);
  if (!trigger) {
    return;
  }
  const normalized = typeof noteText === 'string' ? noteText : '';
  const hasNote = normalized.trim().length > 0;
  trigger.dataset.noteText = normalized;
  trigger.dataset.noteUpdated = updatedAt || '';
  trigger.classList.toggle('has-note', hasNote);
  trigger.classList.toggle('icon-translucent', !hasNote);
  trigger.setAttribute('aria-label', hasNote ? 'Edit monthly note' : 'Add monthly note');
  const tooltipBody = trigger.querySelector('.note-tooltip [data-note-tooltip-body]');
  if (tooltipBody) {
    tooltipBody.textContent = normalized;
  }
}
</script>
{% endblock %}<|MERGE_RESOLUTION|>--- conflicted
+++ resolved
@@ -1206,15 +1206,11 @@
     modal.saving = false;
     modal.body = `
       <form id="manual-form" class="space-y-3">
-<<<<<<< HEAD
-        <p class="text-sm text-danger hidden" data-manual-error></p>
-=======
         <p class="text-sm text-red-400 hidden" data-manual-error></p>
         <p class="text-sm leading-relaxed text-amber-200 bg-amber-900/40 border border-amber-500/40 rounded px-3 py-2">
           Manual overrides are not recommended when trades are also tracked for this day. The next trade import or recompute
           will overwrite these values and can leave your stock totals mismatched.
         </p>
->>>>>>> 2966dcfc
         <label class="block text-sm space-y-1">
           <span class="text-neutral-300">Realized</span>
           <input type="number" step="0.01" inputmode="decimal" name="realized" value="${normalizedRealized}" class="w-full rounded border border-neutral-700 bg-neutral-900 px-2 py-1 text-neutral-100 focus:outline-none focus:ring-1 focus:ring-neutral-500">
