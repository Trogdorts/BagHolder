{% extends "base.html" %}
{% block content %}
{% set show_market_value = cfg.ui.get('show_market_value', cfg.ui.get('show_total', True)) %}
{% set market_value_fill_mode = cfg.ui.get('market_value_fill_mode', 'average') %}
{% set show_trade_count = cfg.ui.get('show_trade_count', False) %}
{% set show_text = cfg.ui.get('show_text', True) %}
{% set show_weekends = cfg.ui.get('show_weekends', False) %}
{% set show_percentages = cfg.ui.get('show_percentages', True) %}
{% set default_view = cfg.view.get('default', 'latest') %}
{% set export_fill_empty = cfg.export.get('fill_empty_with_zero', True) %}
{% set trade_pnl_method = cfg.get('trades', {}).get('pnl_method', 'fifo') %}
{% set server_port = cfg.get('server', {}).get('port', 8012) %}
{% set running_in_docker = running_in_docker | default(false) %}
<div class="mx-auto flex w-full max-w-6xl flex-col gap-8 px-4 py-8 sm:px-6 lg:px-8">
  <header class="rounded-3xl border border-neutral-800/70 bg-gradient-to-br from-neutral-900/80 via-neutral-950/80 to-black/80 p-8 shadow-lg shadow-black/30">
    <div class="flex flex-col gap-2">
      <div>
        <p class="text-xs font-semibold uppercase tracking-wide text-blue-300">BagHolder</p>
        <h1 class="text-3xl font-semibold text-neutral-50 sm:text-4xl">Settings</h1>
      </div>
      <p class="max-w-2xl text-sm text-neutral-400">
        Fine-tune how BagHolder looks, calculates totals, and manages data without scrolling through empty space.
      </p>
    </div>
  </header>

  <nav aria-label="Settings sections" class="-mx-1 mt-2 flex flex-wrap gap-2 overflow-x-auto pb-1 text-sm text-neutral-400 sm:mt-0">
    <a href="#account-settings" class="rounded-full border border-neutral-800 bg-neutral-900/60 px-4 py-2 font-medium text-neutral-200 transition hover:border-blue-500/60 hover:text-blue-200">Portfolios</a>
    <a href="#display-settings" class="rounded-full border border-neutral-800 bg-neutral-900/60 px-4 py-2 font-medium text-neutral-200 transition hover:border-blue-500/60 hover:text-blue-200">Appearance</a>
    <a href="#calculation-settings" class="rounded-full border border-neutral-800 bg-neutral-900/60 px-4 py-2 font-medium text-neutral-200 transition hover:border-blue-500/60 hover:text-blue-200">Data handling</a>
    <a href="#server-settings" class="rounded-full border border-neutral-800 bg-neutral-900/60 px-4 py-2 font-medium text-neutral-200 transition hover:border-blue-500/60 hover:text-blue-200">Server</a>
    <a href="#palette-settings" class="rounded-full border border-neutral-800 bg-neutral-900/60 px-4 py-2 font-medium text-neutral-200 transition hover:border-blue-500/60 hover:text-blue-200">Palette</a>
    <a href="#diagnostic-settings" class="rounded-full border border-neutral-800 bg-neutral-900/60 px-4 py-2 font-medium text-neutral-200 transition hover:border-blue-500/60 hover:text-blue-200">Diagnostics</a>
    <a href="#stock-data-import" class="rounded-full border border-neutral-800 bg-neutral-900/60 px-4 py-2 font-medium text-neutral-200 transition hover:border-blue-500/60 hover:text-blue-200">Imports</a>
    <a href="#configuration-settings" class="rounded-full border border-neutral-800 bg-neutral-900/60 px-4 py-2 font-medium text-neutral-200 transition hover:border-blue-500/60 hover:text-blue-200">Configuration</a>
    <a href="#backup-settings" class="rounded-full border border-neutral-800 bg-neutral-900/60 px-4 py-2 font-medium text-neutral-200 transition hover:border-blue-500/60 hover:text-blue-200">Backups</a>
    <a href="#user-management" class="rounded-full border border-neutral-800 bg-neutral-900/60 px-4 py-2 font-medium text-neutral-200 transition hover:border-blue-500/60 hover:text-blue-200">User management</a>
    <a href="#contact-support" class="rounded-full border border-neutral-800 bg-neutral-900/60 px-4 py-2 font-medium text-neutral-200 transition hover:border-blue-500/60 hover:text-blue-200">Contact</a>
  </nav>

  <div class="space-y-3">
    {% if config_imported %}
      <div class="alert alert-success px-4 py-3 text-sm">Configuration imported successfully.</div>
    {% elif config_error_message %}
      <div class="alert alert-error px-4 py-3 text-sm">{{ config_error_message }}</div>
    {% endif %}
    {% if account_status_message %}
      <div class="alert alert-success px-4 py-3 text-sm">{{ account_status_message }}</div>
    {% elif account_error_message %}
      <div class="alert alert-error px-4 py-3 text-sm">{{ account_error_message }}</div>
    {% endif %}
    {% if password_status_message %}
      <div class="alert alert-success px-4 py-3 text-sm">{{ password_status_message }}</div>
    {% elif password_error_message %}
      <div class="alert alert-error px-4 py-3 text-sm">{{ password_error_message }}</div>
    {% endif %}
    {% if user_status_message %}
      <div class="alert alert-success px-4 py-3 text-sm">{{ user_status_message }}</div>
    {% elif user_error_message %}
      <div class="alert alert-error px-4 py-3 text-sm">{{ user_error_message }}</div>
    {% endif %}
    {% if self_error_message %}
      <div class="alert alert-error px-4 py-3 text-sm">{{ self_error_message }}</div>
    {% endif %}
    {% if backup_restored %}
      <div class="alert alert-success px-4 py-3 text-sm">Backup imported successfully.</div>
    {% elif backup_error_message %}
      <div class="alert alert-error px-4 py-3 text-sm">{{ backup_error_message }}</div>
    {% endif %}
    {% if log_error_message %}
      <div class="alert alert-error px-4 py-3 text-sm">{{ log_error_message }}</div>
    {% endif %}
    {% if cleared %}
      <div class="alert alert-success px-4 py-3 text-sm">All portfolio data has been cleared while keeping user accounts intact.</div>
    {% endif %}
    {% if shutting_down %}
      <div class="alert alert-warning px-4 py-3 text-sm">The server is shutting down. You may now close this window.</div>
    {% endif %}
  </div>

  <div class="lg:grid lg:grid-cols-[minmax(0,240px)_minmax(0,1fr)] lg:items-start lg:gap-8">
    <aside class="sticky top-24 hidden h-fit flex-col gap-2 rounded-2xl border border-neutral-800/60 bg-neutral-950/70 px-4 py-5 text-sm text-neutral-400 shadow-lg shadow-black/30 lg:flex">
      <p class="text-xs font-semibold uppercase tracking-wide text-neutral-500">Quick navigation</p>
      <a href="#account-settings" class="rounded-lg px-3 py-2 font-medium text-neutral-300 transition hover:bg-neutral-900 hover:text-neutral-100">Portfolios</a>
      <a href="#display-settings" class="rounded-lg px-3 py-2 font-medium text-neutral-300 transition hover:bg-neutral-900 hover:text-neutral-100">Appearance &amp; calendar</a>
      <a href="#calculation-settings" class="rounded-lg px-3 py-2 font-medium text-neutral-300 transition hover:bg-neutral-900 hover:text-neutral-100">Data handling</a>
      <a href="#server-settings" class="rounded-lg px-3 py-2 font-medium text-neutral-300 transition hover:bg-neutral-900 hover:text-neutral-100">Server access</a>
      <a href="#palette-settings" class="rounded-lg px-3 py-2 font-medium text-neutral-300 transition hover:bg-neutral-900 hover:text-neutral-100">Color palette</a>
      <a href="#diagnostic-settings" class="rounded-lg px-3 py-2 font-medium text-neutral-300 transition hover:bg-neutral-900 hover:text-neutral-100">Diagnostics</a>
      <a href="#stock-data-import" class="rounded-lg px-3 py-2 font-medium text-neutral-300 transition hover:bg-neutral-900 hover:text-neutral-100">Imports</a>
      <a href="#configuration-settings" class="rounded-lg px-3 py-2 font-medium text-neutral-300 transition hover:bg-neutral-900 hover:text-neutral-100">Configuration</a>
      <a href="#backup-settings" class="rounded-lg px-3 py-2 font-medium text-neutral-300 transition hover:bg-neutral-900 hover:text-neutral-100">Full backup</a>
      <a href="#user-management" class="rounded-lg px-3 py-2 font-medium text-neutral-300 transition hover:bg-neutral-900 hover:text-neutral-100">User management</a>
      <a href="#contact-support" class="rounded-lg px-3 py-2 font-medium text-neutral-300 transition hover:bg-neutral-900 hover:text-neutral-100">Contact</a>
    </aside>

    <div class="flex flex-col gap-6">
    <section id="account-settings" class="rounded-2xl border border-neutral-800/70 bg-neutral-900/70 p-6 shadow-xl shadow-black/20 backdrop-blur">
        <header class="mb-4 flex flex-col gap-1">
          <h2 class="text-lg font-semibold text-neutral-50">Portfolios</h2>
          <p class="text-sm text-neutral-400">Create dedicated data sets, rename them, and switch between portfolios with a click.</p>
        </header>
        <div class="flex flex-col gap-4">
          <form method="post" action="/settings/accounts/create" class="flex flex-col gap-2 sm:flex-row sm:items-center sm:gap-3">
            <input type="hidden" name="redirect_to" value="/settings">
            <label for="new-account-name" class="sr-only">Portfolio name</label>
            <input id="new-account-name" name="account_name" placeholder="Name this portfolio" class="w-full rounded-lg border border-neutral-700 bg-neutral-900 px-3 py-2 text-sm text-neutral-100 focus:outline-none focus:ring-2 focus:ring-blue-500/50" autocomplete="off">
            <button class="btn btn-primary w-full px-4 py-2 text-sm sm:w-auto">Add portfolio</button>
          </form>
          <div class="space-y-3">
            {% for account in accounts %}
              {% set is_primary = account.id == 'primary' %}
              <div class="rounded-xl border border-neutral-800/80 bg-neutral-950/50 p-4 shadow-inner shadow-black/30" data-account-card="{{ account.id }}">
                <div class="flex flex-wrap items-center justify-between gap-3">
                  <div>
                    <p class="text-sm font-semibold text-neutral-100">{{ account.name }}</p>
                    <p class="text-xs text-neutral-500">Data folder: {{ account.storage }}</p>
                  </div>
                  <form method="post" action="/settings/accounts/switch" class="flex items-center">
                    <input type="hidden" name="account_id" value="{{ account.id }}">
                    <input type="hidden" name="redirect_to" value="/settings">
                    <button class="btn btn-outline-primary px-3 py-1.5 text-xs font-semibold uppercase tracking-wide sm:text-sm" {% if account.is_active %}disabled{% endif %}>
                      {% if account.is_active %}Active portfolio{% else %}Set active{% endif %}
                    </button>
                  </form>
                </div>
                <form method="post" action="/settings/accounts/rename" class="mt-3 flex flex-col gap-2 sm:flex-row sm:items-center sm:gap-2">
                  <input type="hidden" name="account_id" value="{{ account.id }}">
                  <input type="hidden" name="redirect_to" value="/settings">
                  <label for="account-name-{{ account.id }}" class="sr-only">Portfolio name</label>
                  <input id="account-name-{{ account.id }}" name="account_name" value="{{ account.name }}" class="w-full rounded-lg border border-neutral-700 bg-neutral-900 px-3 py-2 text-sm text-neutral-100 focus:outline-none focus:ring-2 focus:ring-blue-500/50" autocomplete="off">
                  <button class="btn btn-outline-primary px-3 py-2 text-sm sm:w-auto">Rename</button>
                </form>
                <div class="mt-4">
                  <p class="text-xs text-neutral-400 sm:max-w-xs">
                    Replace this portfolio with simulated trades to explore BagHolder without importing your own data.
                  </p>
                  <div class="mt-3 flex flex-col gap-2 sm:flex-row sm:justify-end">
                    <button type="button"
                            class="btn btn-outline-primary w-full px-3 py-2 text-sm sm:w-auto"
                            data-simulate-trades="{{ account.id }}">
                      Simulate trades
                    </button>
                    <form method="post" action="/settings/accounts/clear" class="flex w-full sm:w-auto"
                          onsubmit="return confirm('This will delete all trades, summaries, and notes for this portfolio. Continue?');">
                      <input type="hidden" name="account_id" value="{{ account.id }}">
                      <input type="hidden" name="redirect_to" value="/settings">
                      <button class="btn btn-outline-danger w-full px-3 py-2 text-sm sm:w-auto">
                        Clear portfolio data
                      </button>
                    </form>
                    <form method="post" action="/settings/accounts/delete" class="flex w-full sm:w-auto"
                          onsubmit="return confirm('This will permanently delete the portfolio and its data. Continue?');">
                      <input type="hidden" name="account_id" value="{{ account.id }}">
                      <input type="hidden" name="redirect_to" value="/settings">
                      <button class="btn btn-danger w-full px-3 py-2 text-sm sm:w-auto {% if is_primary %}opacity-60 cursor-not-allowed pointer-events-none{% endif %}"
                              {% if is_primary %}aria-disabled="true" tabindex="-1" disabled{% endif %}>
                        Delete portfolio
                      </button>
                    </form>
                  </div>
                </div>
                <p class="mt-2 text-xs text-neutral-400 hidden" data-simulate-status aria-live="polite"></p>
              </div>
            {% endfor %}
          </div>
          <div class="rounded-xl border border-neutral-800/80 bg-neutral-950/50 p-4 shadow-inner shadow-black/30">
            <div class="mb-3 flex flex-col gap-1">
              <h3 class="text-sm font-semibold text-neutral-100">Update password</h3>
              <p class="text-xs text-neutral-500">Change the credentials used to access BagHolder.</p>
            </div>
            <form method="post" action="/settings/account/password" class="grid gap-3 md:grid-cols-2">
              <input type="hidden" name="redirect_to" value="/settings">
              <div class="md:col-span-2">
                <label for="current-password" class="block text-xs font-medium uppercase tracking-wide text-neutral-400">Current password</label>
                <input id="current-password" name="current_password" type="password" autocomplete="current-password" required class="mt-1 w-full rounded-lg border border-neutral-800 bg-neutral-900 px-3 py-2 text-sm text-neutral-100 focus:outline-none focus:ring-2 focus:ring-blue-500/40">
              </div>
              <div>
                <label for="new-password" class="block text-xs font-medium uppercase tracking-wide text-neutral-400">New password</label>
                <input id="new-password" name="new_password" type="password" minlength="8" autocomplete="new-password" required class="mt-1 w-full rounded-lg border border-neutral-800 bg-neutral-900 px-3 py-2 text-sm text-neutral-100 focus:outline-none focus:ring-2 focus:ring-blue-500/40">
              </div>
              <div>
                <label for="confirm-new-password" class="block text-xs font-medium uppercase tracking-wide text-neutral-400">Confirm new password</label>
                <input id="confirm-new-password" name="confirm_password" type="password" minlength="8" autocomplete="new-password" required class="mt-1 w-full rounded-lg border border-neutral-800 bg-neutral-900 px-3 py-2 text-sm text-neutral-100 focus:outline-none focus:ring-2 focus:ring-blue-500/40">
              </div>
              <div class="md:col-span-2">
                <button class="btn btn-outline-primary w-full px-4 py-2 text-sm md:w-auto">Save password</button>
              </div>
            </form>
          </div>
        </div>
    </section>

    <form method="post" action="/settings" id="settings-form" class="flex flex-col gap-6" x-data="settingsForm()" @submit="resetChanges()">
        <div class="flex flex-col gap-3 sm:flex-row sm:items-center sm:justify-between">
          <div x-show="hasChanges" x-cloak x-transition.opacity.duration.200ms class="rounded-lg border border-amber-500/60 bg-amber-500/10 px-4 py-3 text-sm text-amber-200 sm:flex-1">
            You have unsaved changes. Don't forget to save before leaving this page.
          </div>
          <button type="submit"
                  class="btn px-5 py-2 text-sm font-semibold uppercase tracking-wide transition disabled:cursor-not-allowed disabled:opacity-60"
                  :class="hasChanges ? 'btn-danger' : 'btn-outline-primary'"
                  :disabled="!hasChanges"
                  :aria-disabled="(!hasChanges).toString()">
            <span x-text="hasChanges ? 'Save changes' : 'Saved'">Save changes</span>
          </button>
        </div>

        <section id="display-settings" class="rounded-2xl border border-neutral-800/70 bg-neutral-900/70 p-6 shadow-xl shadow-black/20 backdrop-blur">
        <header class="mb-4 flex flex-col gap-1">
          <h2 class="text-lg font-semibold text-neutral-50">Appearance &amp; calendar</h2>
          <p class="text-sm text-neutral-400">Configure the default look and feel of the calendar.</p>
        </header>
        <div class="grid gap-5">
          <div class="grid gap-3 sm:grid-cols-[minmax(0,1.5fr)_minmax(0,1fr)] sm:items-start">
            <div>
              <label for="theme" class="block text-sm font-medium text-neutral-200">Theme</label>
              <p class="mt-1 text-xs text-neutral-500">Switch between the dark and light presentation.</p>
            </div>
            <select id="theme" name="theme" class="w-full rounded-lg border border-neutral-700 bg-neutral-900 px-3 py-2 text-sm text-neutral-100">
              <option value="dark" {% if cfg.ui.theme == 'dark' %}selected{% endif %}>Dark</option>
              <option value="light" {% if cfg.ui.theme == 'light' %}selected{% endif %}>Light</option>
            </select>
          </div>
          <div class="grid gap-3 sm:grid-cols-[minmax(0,1.5fr)_minmax(0,1fr)] sm:items-start">
            <div>
              <label for="show_text" class="block text-sm font-medium text-neutral-200">Daily profit and loss</label>
              <p class="mt-1 text-xs text-neutral-500">Choose whether calendar cells show the numeric values.</p>
            </div>
            <select id="show_text" name="show_text" class="w-full rounded-lg border border-neutral-700 bg-neutral-900 px-3 py-2 text-sm text-neutral-100">
              <option value="true" {% if show_text %}selected{% endif %}>Show values</option>
              <option value="false" {% if not show_text %}selected{% endif %}>Hide values</option>
            </select>
          </div>
          <div class="grid gap-3 sm:grid-cols-[minmax(0,1.5fr)_minmax(0,1fr)] sm:items-start">
            <div>
              <label for="show_trade_count" class="block text-sm font-medium text-neutral-200">Trade count badges</label>
              <p class="mt-1 text-xs text-neutral-500">Show how many trades occurred each day.</p>
            </div>
            <select id="show_trade_count" name="show_trade_count" class="w-full rounded-lg border border-neutral-700 bg-neutral-900 px-3 py-2 text-sm text-neutral-100">
              <option value="true" {% if show_trade_count %}selected{% endif %}>Show badges</option>
              <option value="false" {% if not show_trade_count %}selected{% endif %}>Hide badges</option>
            </select>
          </div>
          <div class="grid gap-3 sm:grid-cols-[minmax(0,1.5fr)_minmax(0,1fr)] sm:items-start">
            <div>
              <label for="show_percentages" class="block text-sm font-medium text-neutral-200">Percentage change</label>
              <p class="mt-1 text-xs text-neutral-500">Display percent change badges alongside totals.</p>
            </div>
            <select id="show_percentages" name="show_percentages" class="w-full rounded-lg border border-neutral-700 bg-neutral-900 px-3 py-2 text-sm text-neutral-100">
              <option value="true" {% if show_percentages %}selected{% endif %}>Show percentages</option>
              <option value="false" {% if not show_percentages %}selected{% endif %}>Hide percentages</option>
            </select>
          </div>
          <div class="grid gap-3 sm:grid-cols-[minmax(0,1.5fr)_minmax(0,1fr)] sm:items-start">
            <div>
              <p class="block text-sm font-medium text-neutral-200">Market values</p>
              <p class="mt-1 text-xs text-neutral-500" x-show="!showMarketValueSetting" x-cloak>
                Hide or show the daily market value of holdings by default on the calendar.
              </p>
            </div>
            <div>
              <input type="hidden" name="show_market_value" value="{{ 'true' if show_market_value else 'false' }}" :value="showMarketValueSetting ? 'true' : 'false'">
              <button type="button" class="w-full rounded-lg border border-neutral-700 bg-neutral-900 px-3 py-2 text-sm font-medium text-neutral-100 transition"
                      :class="{ 'bg-neutral-800 text-neutral-50 border-neutral-600': !showMarketValueSetting }"
                      @click="showMarketValueSetting = !showMarketValueSetting"
                      aria-pressed="{{ 'true' if show_market_value else 'false' }}"
                      :aria-pressed="showMarketValueSetting.toString()">
                <span x-text="showMarketValueSetting ? 'Hide by default' : 'Show by default'">
                  {% if show_market_value %}Hide by default{% else %}Show by default{% endif %}
                </span>
              </button>
            </div>
          </div>
          <div class="grid gap-3 sm:grid-cols-[minmax(0,1.5fr)_minmax(0,1fr)] sm:items-start">
            <div>
              <label for="show_weekends" class="block text-sm font-medium text-neutral-200">Display weekends</label>
              <p class="mt-1 text-xs text-neutral-500">Choose whether Saturday and Sunday appear in the grid.</p>
            </div>
            <select id="show_weekends" name="show_weekends" class="w-full rounded-lg border border-neutral-700 bg-neutral-900 px-3 py-2 text-sm text-neutral-100">
              <option value="false" {% if not show_weekends %}selected{% endif %}>Hide weekends</option>
              <option value="true" {% if show_weekends %}selected{% endif %}>Show weekends</option>
            </select>
          </div>
          <div class="grid gap-3 sm:grid-cols-[minmax(0,1.5fr)_minmax(0,1fr)] sm:items-start">
            <div>
              <label for="default_view" class="block text-sm font-medium text-neutral-200">Default month view</label>
              <p class="mt-1 text-xs text-neutral-500">Decide where the calendar opens when you sign in.</p>
            </div>
            <select id="default_view" name="default_view" class="w-full rounded-lg border border-neutral-700 bg-neutral-900 px-3 py-2 text-sm text-neutral-100">
              <option value="latest" {% if default_view == 'latest' %}selected{% endif %}>Jump to latest month</option>
              <option value="last_viewed" {% if default_view == 'last_viewed' %}selected{% endif %}>Remember last viewed</option>
            </select>
          </div>
        </div>
      </section>

      <section id="calculation-settings" class="rounded-2xl border border-neutral-800/70 bg-neutral-900/70 p-6 shadow-xl shadow-black/20 backdrop-blur">
        <header class="mb-4 flex flex-col gap-1">
          <h2 class="text-lg font-semibold text-neutral-50">Data handling</h2>
          <p class="text-sm text-neutral-400">Decide how missing values are calculated and exported.</p>
        </header>
        <div class="grid gap-5">
          <div class="grid gap-3 sm:grid-cols-[minmax(0,1.5fr)_minmax(0,1fr)] sm:items-start">
            <div>
              <label for="export_empty_values" class="block text-sm font-medium text-neutral-200">Empty values in exports</label>
              <p class="mt-1 text-xs text-neutral-500">Control whether missing values export as zeros or blank cells.</p>
            </div>
            <select id="export_empty_values" name="export_empty_values" class="w-full rounded-lg border border-neutral-700 bg-neutral-900 px-3 py-2 text-sm text-neutral-100">
              <option value="zero" {% if export_fill_empty %}selected{% endif %}>Fill with 0</option>
              <option value="empty" {% if not export_fill_empty %}selected{% endif %}>Leave empty</option>
            </select>
          </div>
          <div class="grid gap-3 sm:grid-cols-[minmax(0,1.5fr)_minmax(0,1fr)] sm:items-start">
            <div>
              <label for="market_value_fill_mode" class="block text-sm font-medium text-neutral-200">Missing market values</label>
              <p class="mt-1 text-xs text-neutral-500">Choose how days without trades display market value totals.</p>
            </div>
            <select id="market_value_fill_mode" name="market_value_fill_mode" class="w-full rounded-lg border border-neutral-700 bg-neutral-900 px-3 py-2 text-sm text-neutral-100">
              <option value="average" {% if market_value_fill_mode == 'average' %}selected{% endif %}>Estimate from monthly average</option>
              <option value="zero" {% if market_value_fill_mode == 'zero' %}selected{% endif %}>Leave blank when no data</option>
            </select>
          </div>
          <div class="grid gap-3 sm:grid-cols-[minmax(0,1.5fr)_minmax(0,1fr)] sm:items-start">
            <div>
              <label for="pnl_method" class="block text-sm font-medium text-neutral-200">Realized profit calculation</label>
              <p class="mt-1 text-xs text-neutral-500">Choose whether profit uses FIFO (first in, first out) or LIFO (last in, first out) trade matching.</p>
            </div>
            <select id="pnl_method" name="pnl_method" class="w-full rounded-lg border border-neutral-700 bg-neutral-900 px-3 py-2 text-sm text-neutral-100">
              <option value="fifo" {% if trade_pnl_method == 'fifo' %}selected{% endif %}>FIFO (oldest trades close first)</option>
              <option value="lifo" {% if trade_pnl_method == 'lifo' %}selected{% endif %}>LIFO (newest trades close first)</option>
            </select>
          </div>
        </div>
      </section>

      <section id="server-settings" class="rounded-2xl border border-neutral-800/70 bg-neutral-900/70 p-6 shadow-xl shadow-black/20 backdrop-blur">
        <header class="mb-4 flex flex-col gap-1">
          <h2 class="text-lg font-semibold text-neutral-50">Server access</h2>
          <p class="text-sm text-neutral-400">Adjust how the app listens for connections.</p>
        </header>
        <div class="grid gap-5">
          <div class="grid gap-3 sm:grid-cols-[minmax(0,1.5fr)_minmax(0,1fr)] sm:items-start">
            <div>
              <label for="listening_port" class="block text-sm font-medium text-neutral-200">Listening port</label>
              <p class="mt-1 text-xs text-neutral-500">Choose the network port BagHolder binds to. A restart may be required for changes to take effect.</p>
            </div>
            <div class="flex flex-col gap-2">
              <div class="flex items-center justify-between gap-4">
                <span class="text-xs font-medium uppercase tracking-wide text-neutral-500">Edit protection</span>
                <label class="inline-flex cursor-pointer items-center gap-3">
                  <span class="relative inline-flex h-6 w-11 items-center">
                    <input type="checkbox" class="peer sr-only" @change="setPortEditing($event.target.checked)">
                    <span aria-hidden="true" class="block h-6 w-11 rounded-full bg-neutral-700 transition peer-checked:bg-emerald-500"></span>
                    <span aria-hidden="true" class="absolute left-1 top-1 h-4 w-4 rounded-full bg-neutral-200 transition peer-checked:translate-x-5 peer-checked:bg-white"></span>
                  </span>
                  <span class="text-xs text-neutral-300">Allow editing</span>
                </label>
              </div>
              <input type="number"
                     id="listening_port"
                     name="listening_port"
                     min="1"
                     max="65535"
                     value="{{ server_port }}"
                     :readonly="!portEditingEnabled"
                     :aria-disabled="(!portEditingEnabled).toString()"
                     :aria-readonly="(!portEditingEnabled).toString()"
                     :class="[
                       'w-full rounded-lg border px-3 py-2 text-sm transition',
                       portEditingEnabled
                         ? 'border-neutral-700 bg-neutral-900 text-neutral-100 focus:border-blue-500 focus:ring-2 focus:ring-blue-500/40'
                         : 'border-neutral-800 bg-neutral-950 text-neutral-500 opacity-70 cursor-not-allowed'
                     ]">
              <p class="text-[11px] uppercase tracking-wide text-neutral-600">Range: 1–65535</p>
              <template x-if="runningInDocker">
                <p class="text-xs text-amber-400">Docker environment detected. Adjusting the listening port can break container networking—only continue if you know exactly what you're doing.</p>
              </template>
              <template x-if="!runningInDocker">
                <p class="text-xs text-neutral-500">Changing the listening port can interrupt connections. Restart BagHolder after saving.</p>
              </template>
            </div>
          </div>
        </div>
      </section>

      <section id="palette-settings" class="rounded-2xl border border-neutral-800/70 bg-neutral-900/70 p-6 shadow-xl shadow-black/20 backdrop-blur">
        <div class="mb-4 flex flex-col gap-3 sm:flex-row sm:items-center sm:justify-between">
          <div>
            <h2 class="text-lg font-semibold text-neutral-50">Color palette</h2>
            <p class="mt-1 text-sm text-neutral-400">Adjust the interface accents used across the calendar, actions, and notes.</p>
          </div>
          <button type="button" class="btn btn-outline-primary px-3 py-2 text-sm"
                  @click="resetAllColors()"
                  :class="{ 'opacity-50 cursor-not-allowed pointer-events-none': colorsAreDefault() }"
                  :aria-disabled="colorsAreDefault().toString()"
                  :disabled="colorsAreDefault()">
            Reset palette
          </button>
        </div>
        <div class="grid gap-4">
          {% for group in color_groups | default([], true) %}
          <div class="rounded-xl border border-neutral-800/80 bg-neutral-950/50 p-4 shadow-inner shadow-black/30">
            <div class="mb-4 space-y-1">
              <h3 class="text-sm font-semibold text-neutral-100">{{ group.title }}</h3>
              <p class="text-xs text-neutral-500 leading-relaxed">{{ group.description }}</p>
            </div>
            <div class="grid gap-4 sm:grid-cols-2 lg:grid-cols-3">
              {% for field in group.fields %}
              <label class="flex flex-col gap-2">
                <div class="flex items-center justify-between gap-2">
                  <span class="text-sm font-medium text-neutral-200">{{ field.label }}</span>
                  <button type="button" class="text-xs text-neutral-400 transition hover:text-neutral-100"
                          @click.prevent="resetColor('{{ field.name }}')"
                          :class="{ 'opacity-40 pointer-events-none': isColorDefault('{{ field.name }}') }"
                          :aria-disabled="isColorDefault('{{ field.name }}').toString()">
                    Reset
                  </button>
                </div>
                <input type="color" name="{{ field.name }}" value="{{ field.current }}" class="h-10 w-full cursor-pointer rounded border border-neutral-700 bg-transparent p-1">
                <p class="text-xs text-neutral-500 leading-snug">
                  {{ field.description }}
                  <span class="ml-1 uppercase tracking-wide text-[11px]">Default: {{ field.default | upper }}</span>
                </p>
              </label>
              {% endfor %}
            </div>
          </div>
          {% endfor %}
        </div>
      </section>

      <section id="diagnostic-settings" class="rounded-2xl border border-neutral-800/70 bg-neutral-900/70 p-6 shadow-xl shadow-black/20 backdrop-blur">
        <header class="mb-4 flex flex-col gap-1">
          <h2 class="text-lg font-semibold text-neutral-50">Diagnostics</h2>
          <p class="text-sm text-neutral-400">Persist detailed logs for troubleshooting and share them with support.</p>
        </header>
        <div class="grid gap-5">
          <div class="grid gap-3 sm:grid-cols-[minmax(0,1.5fr)_minmax(0,1fr)] sm:items-start">
            <div>
              <label for="debug_logging" class="block text-sm font-medium text-neutral-200">Debug logging</label>
              <p class="mt-1 text-xs text-neutral-500">When enabled, verbose diagnostic entries are stored in the persistent log file.</p>
            </div>
            <select id="debug_logging" name="debug_logging" class="w-full rounded-lg border border-neutral-700 bg-neutral-900 px-3 py-2 text-sm text-neutral-100">
              <option value="true" {% if debug_logging_enabled %}selected{% endif %}>Enabled</option>
              <option value="false" {% if not debug_logging_enabled %}selected{% endif %}>Disabled</option>
            </select>
          </div>
          <div class="grid gap-3 sm:grid-cols-[minmax(0,1.5fr)_minmax(0,1fr)] sm:items-start">
            <div>
              <p class="block text-sm font-medium text-neutral-200">Export debug log</p>
              <p class="mt-1 text-xs text-neutral-500">
                {% if log_export_available %}
                  Download the latest log for sharing with support.
                {% else %}
                  A log file appears here once the app records diagnostic events.
                {% endif %}
              </p>
            </div>
            <a href="/settings/logs/export" class="btn btn-outline-primary w-full px-4 py-2 text-sm {% if not log_export_available %}opacity-60 cursor-not-allowed pointer-events-none{% endif %}"
               {% if not log_export_available %}aria-disabled="true" tabindex="-1"{% endif %}>
              Download log
            </a>
          </div>
        </div>
      </section>

      <div class="flex flex-col items-stretch justify-between gap-3 rounded-2xl border border-neutral-800/70 bg-neutral-900/70 p-5 shadow-xl shadow-black/20 backdrop-blur sm:flex-row sm:items-center">
        <p class="text-xs text-neutral-500" x-show="!hasChanges" x-cloak>All changes are synced with the current configuration.</p>
        <button type="submit" class="btn btn-primary w-full px-5 py-2.5 sm:w-auto"
                :class="{ 'opacity-60 cursor-not-allowed': !hasChanges }"
                :disabled="!hasChanges">
          Save changes
        </button>
      </div>
    </form>

    <section id="stock-data-import" class="rounded-2xl border border-neutral-800/70 bg-neutral-900/70 p-6 shadow-xl shadow-black/20 backdrop-blur">
        <header class="mb-4">
          <h2 class="text-lg font-semibold text-neutral-50">Import trade history</h2>
          <p class="mt-1 text-sm text-neutral-400">Upload CSV trade summaries.</p>
          <p class="mt-3 text-xs text-neutral-400">
            Imports are applied to <span class="font-semibold text-neutral-100">{{ active_account.name }}</span>
            (<span class="text-neutral-300">{{ active_account.storage }}</span>)
            portfolio.
          </p>
        </header>
        <div class="space-y-5">
          <div class="rounded-xl border border-neutral-800/80 bg-neutral-950/50 p-4 shadow-inner shadow-black/30">
            <h3 class="text-sm font-semibold text-neutral-100">Stock buy &amp; sell CSV data</h3>
            <p class="mt-1 text-xs text-neutral-500">Import executed trades from a CSV with the columns date, symbol, action, qty, price, amount.</p>
            {% if trade_csv_error_message %}
            <div class="mt-3 rounded border border-red-500/60 bg-red-500/10 px-3 py-2 text-xs text-red-200">{{ trade_csv_error_message }}</div>
            {% endif %}
            <form action="/import/trades" method="post" enctype="multipart/form-data" class="mt-4 flex flex-col gap-3">
              <input type="file" name="file" accept=".csv" class="block w-full rounded-lg border border-neutral-700 bg-neutral-900 px-3 py-2 text-sm text-neutral-100 file:mr-4 file:rounded-md file:border-0 file:bg-neutral-800 file:px-4 file:py-2 file:text-neutral-200 hover:file:bg-neutral-700">
              <button class="btn btn-primary px-4 py-2">Upload</button>
            </form>
          </div>
<<<<<<< HEAD
          <div class="rounded-xl border border-neutral-800/80 bg-neutral-950/50 p-4 shadow-inner shadow-black/30">
            <h3 class="text-sm font-semibold text-neutral-100">Charles Schwab transaction history</h3>
            <p class="mt-1 text-xs text-neutral-500">Import Schwab CSV exports to capture buys, sells, dividends, and reinvested distributions.</p>
            {% if schwab_error_message %}
            <div class="mt-3 rounded border border-red-500/60 bg-red-500/10 px-3 py-2 text-xs text-red-200">{{ schwab_error_message }}</div>
            {% endif %}
            <form action="/import/charles-schwab" method="post" enctype="multipart/form-data" class="mt-4 flex flex-col gap-3">
              <input type="file" name="file" accept=".csv" class="block w-full rounded-lg border border-neutral-700 bg-neutral-900 px-3 py-2 text-sm text-neutral-100 file:mr-4 file:rounded-md file:border-0 file:bg-neutral-800 file:px-4 file:py-2 file:text-neutral-200 hover:file:bg-neutral-700">
              <button class="btn btn-primary px-4 py-2">Upload</button>
            </form>
          </div>
          <div class="rounded-xl border border-neutral-800/80 bg-neutral-950/50 p-4 shadow-inner shadow-black/30">
            <h3 class="text-sm font-semibold text-neutral-100">ThinkOrSwim account statement</h3>
            <p class="mt-1 text-xs text-neutral-500">Only trade fields are persisted (date, symbol, action, qty, price, amount). Account identifiers are discarded after parsing.</p>
            {% if thinkorswim_error_message %}
            <div class="mt-3 rounded border border-red-500/60 bg-red-500/10 px-3 py-2 text-xs text-red-200">{{ thinkorswim_error_message }}</div>
            {% endif %}
            <form action="/import/thinkorswim" method="post" enctype="multipart/form-data" class="mt-4 flex flex-col gap-3">
              <input type="file" name="file" accept=".csv" class="block w-full rounded-lg border border-neutral-700 bg-neutral-900 px-3 py-2 text-sm text-neutral-100 file:mr-4 file:rounded-md file:border-0 file:bg-neutral-800 file:px-4 file:py-2 file:text-neutral-200 hover:file:bg-neutral-700">
              <button class="btn btn-primary px-4 py-2">Upload</button>
            </form>
          </div>
=======
>>>>>>> 9d04da11
        </div>
    </section>

    <section id="configuration-settings" class="rounded-2xl border border-neutral-800/70 bg-neutral-900/70 p-6 shadow-xl shadow-black/20 backdrop-blur">
        <header class="mb-4">
          <h2 class="text-lg font-semibold text-neutral-50">Configuration</h2>
          <p class="mt-1 text-sm text-neutral-400">Export the current configuration or apply a previously exported JSON file.</p>
        </header>
        <div class="flex flex-col gap-4">
          <a href="/settings/config/export" class="btn btn-primary px-4 py-2 text-center" download>
            Download config (JSON)
          </a>
          <form method="post" action="/settings/config/import" class="flex flex-col gap-3" enctype="multipart/form-data">
            <label class="flex flex-col gap-2 text-sm font-medium text-neutral-200">
              Import configuration file
              <input type="file" name="config_file" accept=".json,application/json" class="w-full rounded-lg border border-neutral-700 bg-neutral-900 px-3 py-2 text-sm text-neutral-100" required>
            </label>
            <p class="text-xs text-neutral-500">Upload a JSON file exported from BagHolder. Missing values revert to their defaults.</p>
            <button type="submit" class="btn btn-primary w-full px-4 py-2">Import config</button>
          </form>
        </div>
    </section>

    <section id="backup-settings" class="rounded-2xl border border-neutral-800/70 bg-neutral-900/70 p-6 shadow-xl shadow-black/20 backdrop-blur">
        <header class="mb-4">
          <h2 class="text-lg font-semibold text-neutral-50">Full backup</h2>
          <p class="mt-1 text-sm text-neutral-400">Create or restore a ZIP archive containing all application data.</p>
        </header>
        <div class="flex flex-col gap-4">
          <a href="/settings/backup/export" class="btn btn-primary px-4 py-2 text-center" download>
            Download full backup (ZIP)
          </a>
          <form method="post" action="/settings/backup/import" class="flex flex-col gap-3" enctype="multipart/form-data">
            <label class="flex flex-col gap-2 text-sm font-medium text-neutral-200">
              Import backup archive
              <input type="file" name="backup_file" accept=".zip" class="w-full rounded-lg border border-neutral-700 bg-neutral-900 px-3 py-2 text-sm text-neutral-100" required>
            </label>
            <p class="text-xs text-neutral-500">Upload a ZIP file generated by BagHolder. Existing data will be replaced.</p>
            <button class="btn btn-primary w-full px-4 py-2">Import backup</button>
          </form>
        </div>
    </section>

    <section id="user-management" class="rounded-2xl border border-neutral-800/70 bg-neutral-900/70 p-6 shadow-xl shadow-black/20 backdrop-blur">
        <header class="mb-4">
          <h2 class="text-lg font-semibold text-neutral-50">User management</h2>
          <p class="mt-1 text-sm text-neutral-400">Invite teammates, update credentials, and manage administrative tools.</p>
        </header>
        {% if current_user and current_user.is_admin %}
          <div class="space-y-6">
            <div class="rounded-xl border border-neutral-800/70 bg-neutral-950/50 p-5">
              <div class="mb-4">
                <h3 class="text-sm font-semibold text-neutral-100">Team access</h3>
                <p class="text-xs text-neutral-400">Invite new administrators or remove existing users from BagHolder.</p>
              </div>
              <div class="space-y-4">
                <div>
                  <p class="text-xs font-semibold uppercase tracking-wide text-neutral-500">Current users</p>
                  <div class="mt-2 space-y-2">
                    {% if managed_users %}
                      {% for user in managed_users %}
                        <div class="flex items-center justify-between rounded-lg border border-neutral-800/60 bg-neutral-900/70 px-3 py-2">
                          <div>
                            <p class="text-sm font-medium text-neutral-100">
                              {{ user.username }}
                              {% if current_user and user.id|int == current_user.id %}<span class="text-xs text-neutral-400">(you)</span>{% endif %}
                            </p>
                            <p class="text-[11px] text-neutral-500">Added {{ user.created_at }}</p>
                          </div>
                          <span class="rounded-full border border-blue-500/40 px-2 py-0.5 text-[10px] uppercase tracking-widest text-blue-200/90">{% if user.is_admin %}Admin{% else %}User{% endif %}</span>
                        </div>
                      {% endfor %}
                    {% else %}
                      <p class="text-xs text-neutral-400">No users have been configured yet.</p>
                    {% endif %}
                  </div>
                </div>
                <form method="post" action="/settings/users/create" class="grid gap-3 sm:grid-cols-2">
                  <input type="hidden" name="redirect_to" value="/settings">
                  <label class="flex flex-col gap-1 text-xs font-medium uppercase tracking-wide text-neutral-500">
                    Username
                    <input name="username" class="rounded-lg border border-neutral-700 bg-neutral-900 px-3 py-2 text-sm text-neutral-100 focus:outline-none focus:ring-2 focus:ring-blue-500/40" autocomplete="off" required>
                  </label>
                  <label class="flex flex-col gap-1 text-xs font-medium uppercase tracking-wide text-neutral-500">
                    Password
                    <input type="password" name="password" class="rounded-lg border border-neutral-700 bg-neutral-900 px-3 py-2 text-sm text-neutral-100 focus:outline-none focus:ring-2 focus:ring-blue-500/40" minlength="8" required>
                  </label>
                  <label class="flex flex-col gap-1 text-xs font-medium uppercase tracking-wide text-neutral-500">
                    Confirm password
                    <input type="password" name="confirm_password" class="rounded-lg border border-neutral-700 bg-neutral-900 px-3 py-2 text-sm text-neutral-100 focus:outline-none focus:ring-2 focus:ring-blue-500/40" minlength="8" required>
                  </label>
                  <label class="flex items-center gap-2 text-xs font-medium uppercase tracking-wide text-neutral-500">
                    <input type="checkbox" name="is_admin" value="true" class="h-4 w-4 rounded border-neutral-700 bg-neutral-900 text-blue-500 focus:ring-blue-500">
                    Grant administrator access
                  </label>
                  <div class="sm:col-span-2">
                    <button class="btn btn-primary w-full px-4 py-2 text-sm">Add user</button>
                  </div>
                </form>
                <form method="post" action="/settings/users/reset-password" class="grid gap-3 sm:grid-cols-2">
                  <input type="hidden" name="redirect_to" value="/settings">
                  <label class="flex flex-col gap-1 text-xs font-medium uppercase tracking-wide text-neutral-500">
                    Select user
                    <select name="user_id" class="rounded-lg border border-neutral-700 bg-neutral-900 px-3 py-2 text-sm text-neutral-100 focus:outline-none focus:ring-2 focus:ring-blue-500/40" required>
                      <option value="" disabled selected>Choose a user</option>
                      {% for user in managed_users %}
                        <option value="{{ user.id }}">{{ user.username }}{% if user.is_admin %} (admin){% endif %}</option>
                      {% endfor %}
                    </select>
                  </label>
                  <div class="grid gap-3 sm:grid-cols-2 sm:col-span-2">
                    <label class="flex flex-col gap-1 text-xs font-medium uppercase tracking-wide text-neutral-500">
                      New password
                      <input type="password" name="new_password" class="rounded-lg border border-neutral-700 bg-neutral-900 px-3 py-2 text-sm text-neutral-100 focus:outline-none focus:ring-2 focus:ring-blue-500/40" minlength="8" required>
                    </label>
                    <label class="flex flex-col gap-1 text-xs font-medium uppercase tracking-wide text-neutral-500">
                      Confirm password
                      <input type="password" name="confirm_password" class="rounded-lg border border-neutral-700 bg-neutral-900 px-3 py-2 text-sm text-neutral-100 focus:outline-none focus:ring-2 focus:ring-blue-500/40" minlength="8" required>
                    </label>
                  </div>
                  <div class="sm:col-span-2">
                    <button class="btn btn-outline-danger w-full px-4 py-2 text-sm">Reset user password</button>
                  </div>
                </form>
                <form method="post" action="/settings/users/delete" class="flex flex-col gap-3 sm:flex-row sm:items-end">
                  <input type="hidden" name="redirect_to" value="/settings">
                  <label class="flex w-full flex-col gap-1 text-xs font-medium uppercase tracking-wide text-neutral-500">
                    Remove user
                    <select name="user_id" class="rounded-lg border border-neutral-700 bg-neutral-900 px-3 py-2 text-sm text-neutral-100 focus:outline-none focus:ring-2 focus:ring-blue-500/40" required>
                      <option value="" disabled selected>Select a user</option>
                      {% for user in managed_users %}
                        <option value="{{ user.id }}">{{ user.username }}{% if user.is_admin %} (admin){% endif %}</option>
                      {% endfor %}
                    </select>
                  </label>
                  <button class="btn btn-outline-danger w-full px-4 py-2 text-sm sm:w-auto">Delete user</button>
                </form>
                <p class="text-[11px] text-neutral-500">Administrators cannot delete their own account from this list. Use the personal controls below to remove yourself.</p>
              </div>
            </div>
            <div class="rounded-xl border border-neutral-800/70 bg-neutral-950/50 p-5">
              <div class="mb-4">
                <h3 class="text-sm font-semibold text-neutral-100">Application maintenance</h3>
                <p class="text-xs text-neutral-400">Reset trading data or safely restart the server when maintenance is required.</p>
              </div>
              <form method="post" action="/settings/clear-data" class="flex flex-col gap-3"
                    onsubmit="return confirm('This will remove all trades, summaries, notes, and configuration data for every portfolio. User accounts will remain. Continue?');">
                <input type="hidden" name="redirect_to" value="/settings">
                <button class="btn btn-danger w-full px-4 py-2">Reset application data</button>
              </form>
              <form method="post" action="/settings/shutdown" class="mt-3 flex flex-col gap-3"
                    onsubmit="return confirm('This will stop the server. Continue?');">
                <button class="btn btn-outline-danger w-full px-4 py-2">Shut down server</button>
              </form>
            </div>
            <div class="rounded-xl border border-neutral-800/70 bg-neutral-950/50 p-5">
              <div class="mb-3">
                <h3 class="text-sm font-semibold text-neutral-100">Personal account</h3>
                <p class="text-xs text-neutral-400">Remove your own login once another administrator is available to manage the system.</p>
              </div>
              <form method="post" action="/settings/account/delete" class="flex flex-col gap-3"
                    onsubmit="return confirm('This will permanently delete your user account and sign you out. Continue?');">
                <input type="hidden" name="redirect_to" value="/settings">
                <button class="btn btn-outline-danger w-full px-4 py-2">Delete my account</button>
              </form>
            </div>
          </div>
        {% else %}
          <div class="rounded-xl border border-neutral-800/70 bg-neutral-950/50 p-5">
            <div class="mb-3">
              <h3 class="text-sm font-semibold text-neutral-100">Delete my account</h3>
              <p class="text-xs text-neutral-400">Remove your access to BagHolder. This action is permanent and cannot be undone.</p>
            </div>
            <form method="post" action="/settings/account/delete" class="flex flex-col gap-3"
                  onsubmit="return confirm('This will permanently delete your user account and sign you out. Continue?');">
              <input type="hidden" name="redirect_to" value="/settings">
              <button class="btn btn-danger w-full px-4 py-2">Delete my account</button>
            </form>
            <p class="mt-3 text-xs text-neutral-400">Need other help? Contact an administrator to reset data or invite you again.</p>
          </div>
        {% endif %}
    </section>
    <section id="contact-support" class="rounded-2xl border border-neutral-800/70 bg-neutral-900/70 p-6 shadow-xl shadow-black/20 backdrop-blur">
      <header class="mb-4">
        <h2 class="text-lg font-semibold text-neutral-50">Contact &amp; support</h2>
        <p class="mt-1 text-sm text-neutral-400">Get in touch when you need help or want to share feedback.</p>
      </header>
      <div class="grid gap-4 sm:grid-cols-2">
        <div class="rounded-xl border border-neutral-800/70 bg-neutral-950/50 p-5">
          <h3 class="text-sm font-semibold text-neutral-100">Join the community</h3>
          <p class="mt-2 text-xs text-neutral-400 leading-relaxed">
            Start a thread in the r/bagholder_dev subreddit to ask questions, share feature ideas, or learn how others deploy BagHolder.
          </p>
          <a href="https://www.reddit.com/r/bagholder_dev" target="_blank" rel="noopener noreferrer"
             class="btn btn-outline-primary mt-4 inline-flex items-center gap-2 px-4 py-2 text-sm">
            <span>Visit Reddit</span>
          </a>
        </div>
        <div class="rounded-xl border border-neutral-800/70 bg-neutral-950/50 p-5">
          <h3 class="text-sm font-semibold text-neutral-100">Open a GitHub issue</h3>
          <p class="mt-2 text-xs text-neutral-400 leading-relaxed">
            Prefer collaborating in public? Create an issue with steps to reproduce or feature ideas so the community can jump in.
          </p>
          <a href="https://github.com/jesse-ai/bagholder/issues" target="_blank" rel="noopener noreferrer"
             class="btn btn-outline-primary mt-4 inline-flex items-center gap-2 px-4 py-2 text-sm">
            <span>Visit GitHub</span>
          </a>
        </div>
      </div>
    </section>
    <a href="https://buymeacoffee.com/crissejdav6" target="_blank" rel="noopener noreferrer"
       class="btn btn-outline-danger inline-flex w-full justify-center rounded-full px-4 py-2 text-xs uppercase tracking-wide">
      Buy me a coffee
    </a>
    </div>
  </div>
  </div>

  <div class="fixed inset-0 z-40 hidden flex items-center justify-center bg-black/70 px-4 py-6" data-simulate-dialog aria-hidden="true">
    <div class="w-full max-w-2xl rounded-2xl border border-neutral-800/80 bg-neutral-950/90 p-6 shadow-2xl shadow-black/40" role="dialog" aria-modal="true" aria-labelledby="simulate-dialog-title">
      <div class="flex items-start justify-between gap-4">
        <div>
          <p class="text-xs font-semibold uppercase tracking-wide text-blue-300">Trade simulation</p>
          <h2 id="simulate-dialog-title" class="text-lg font-semibold text-neutral-100">Review simulation settings</h2>
          <p class="mt-1 text-sm text-neutral-400">Adjust the simulator inputs before generating trades.</p>
        </div>
        <button type="button"
                class="rounded-full p-2 text-neutral-400 transition hover:bg-neutral-800/60 hover:text-neutral-100 focus:outline-none focus:ring-2 focus:ring-blue-500/50"
                data-simulate-close
                aria-label="Close simulation settings dialog">
          <span aria-hidden="true">&times;</span>
        </button>
      </div>
      <form class="mt-6 space-y-6" data-simulate-form autocomplete="off">
        <input type="hidden" name="account_id" data-simulate-account>
        <p class="hidden rounded-lg border border-red-500/50 bg-red-500/10 px-4 py-3 text-sm text-red-200" data-simulate-error></p>
        <div class="grid gap-5 sm:grid-cols-2">
          <div class="space-y-1">
            <label for="simulate-months-back" class="text-sm font-medium text-neutral-200">Months of history</label>
            <input id="simulate-months-back" name="months_back" type="number" min="1" max="240" step="1" required class="w-full rounded-lg border border-neutral-700 bg-neutral-900 px-3 py-2 text-sm text-neutral-100 focus:outline-none focus:ring-2 focus:ring-blue-500/40">
            <p class="text-xs text-neutral-500">How many months of market data to include (supports single-month increments). That is roughly <span data-months-equivalent>0</span> years of history.</p>
          </div>
          <div class="space-y-1">
            <label for="simulate-start-balance" class="text-sm font-medium text-neutral-200">Starting balance</label>
            <input id="simulate-start-balance" name="start_balance" type="number" min="0" step="0.01" required class="w-full rounded-lg border border-neutral-700 bg-neutral-900 px-3 py-2 text-sm text-neutral-100 focus:outline-none focus:ring-2 focus:ring-blue-500/40">
            <p class="text-xs text-neutral-500">Initial account balance used by the simulator.</p>
          </div>
          <div class="space-y-1">
            <label for="simulate-risk-level" class="text-sm font-medium text-neutral-200">Risk level</label>
            <input id="simulate-risk-level" name="risk_level" type="number" min="0" max="1" step="0.05" required class="w-full rounded-lg border border-neutral-700 bg-neutral-900 px-3 py-2 text-sm text-neutral-100 focus:outline-none focus:ring-2 focus:ring-blue-500/40">
            <p class="text-xs text-neutral-500">0 keeps trades conservative; 1 takes maximum risk.</p>
          </div>
          <div class="space-y-1">
            <label for="simulate-profit-target" class="text-sm font-medium text-neutral-200">Profit target</label>
            <input id="simulate-profit-target" name="profit_target" type="number" min="0" step="0.01" required class="w-full rounded-lg border border-neutral-700 bg-neutral-900 px-3 py-2 text-sm text-neutral-100 focus:outline-none focus:ring-2 focus:ring-blue-500/40">
            <p class="text-xs text-neutral-500">Desired percentage gain before taking profit.</p>
          </div>
          <div class="space-y-1">
            <label for="simulate-stop-loss" class="text-sm font-medium text-neutral-200">Stop loss</label>
            <input id="simulate-stop-loss" name="stop_loss" type="number" min="0" step="0.01" required class="w-full rounded-lg border border-neutral-700 bg-neutral-900 px-3 py-2 text-sm text-neutral-100 focus:outline-none focus:ring-2 focus:ring-blue-500/40">
            <p class="text-xs text-neutral-500">Percentage drop that triggers an exit.</p>
          </div>
          <div class="space-y-1">
            <label for="simulate-seed" class="text-sm font-medium text-neutral-200">Random seed</label>
            <input id="simulate-seed" name="seed" type="number" step="1" required class="w-full rounded-lg border border-neutral-700 bg-neutral-900 px-3 py-2 text-sm text-neutral-100 focus:outline-none focus:ring-2 focus:ring-blue-500/40">
            <p class="text-xs text-neutral-500">Controls repeatability of generated trades.</p>
          </div>
          <div class="space-y-1">
            <label for="simulate-max-workers" class="text-sm font-medium text-neutral-200">Download workers</label>
            <input id="simulate-max-workers" name="max_workers" type="number" min="1" step="1" required class="w-full rounded-lg border border-neutral-700 bg-neutral-900 px-3 py-2 text-sm text-neutral-100 focus:outline-none focus:ring-2 focus:ring-blue-500/40">
            <p class="text-xs text-neutral-500">Concurrent requests when refreshing price data.</p>
          </div>
        </div>
        <div class="space-y-3" x-data="{ open: false }">
          <button type="button"
                  class="flex w-full items-center justify-between rounded-lg border border-neutral-700 bg-neutral-900/80 px-4 py-2 text-left text-sm font-medium text-neutral-200 transition hover:border-neutral-500 hover:text-neutral-50 focus:outline-none focus:ring-2 focus:ring-blue-500/40"
                  @click="open = !open"
                  :aria-expanded="open ? 'true' : 'false'"
                  aria-controls="simulate-advanced-file-settings">
            <span>Advanced file settings</span>
            <span class="text-xs font-semibold uppercase tracking-wide text-neutral-500" x-text="open ? 'Hide files' : 'Show files'"></span>
          </button>
          <div id="simulate-advanced-file-settings"
               x-show="open"
               x-transition.opacity.duration.150ms
               x-cloak
               class="rounded-lg border border-neutral-800/70 bg-neutral-900/80 p-4">
            <div class="grid gap-5 sm:grid-cols-2">
              <div class="space-y-1 sm:col-span-2">
                <label for="simulate-symbol-cache" class="text-sm font-medium text-neutral-200">Symbol cache file</label>
                <input id="simulate-symbol-cache" name="symbol_cache" type="text" required class="w-full rounded-lg border border-neutral-700 bg-neutral-900 px-3 py-2 text-sm text-neutral-100 focus:outline-none focus:ring-2 focus:ring-blue-500/40">
                <p class="text-xs text-neutral-500">File that stores cached U.S. ticker symbols.</p>
              </div>
              <div class="space-y-1 sm:col-span-2">
                <label for="simulate-price-cache" class="text-sm font-medium text-neutral-200">Price cache directory</label>
                <input id="simulate-price-cache" name="price_cache_dir" type="text" required class="w-full rounded-lg border border-neutral-700 bg-neutral-900 px-3 py-2 text-sm text-neutral-100 focus:outline-none focus:ring-2 focus:ring-blue-500/40">
                <p class="text-xs text-neutral-500">Where downloaded historical price data is stored.</p>
              </div>
              <div class="space-y-1 sm:col-span-2">
                <label for="simulate-output-dir" class="text-sm font-medium text-neutral-200">Output directory</label>
                <input id="simulate-output-dir" name="output_dir" type="text" required class="w-full rounded-lg border border-neutral-700 bg-neutral-900 px-3 py-2 text-sm text-neutral-100 focus:outline-none focus:ring-2 focus:ring-blue-500/40">
                <p class="text-xs text-neutral-500">Destination for generated trades and supporting files.</p>
              </div>
              <div class="space-y-1">
                <label for="simulate-output-name" class="text-sm font-medium text-neutral-200">Output filename</label>
                <input id="simulate-output-name" name="output_name" type="text" required class="w-full rounded-lg border border-neutral-700 bg-neutral-900 px-3 py-2 text-sm text-neutral-100 focus:outline-none focus:ring-2 focus:ring-blue-500/40">
                <p class="text-xs text-neutral-500">Trade file that will be imported into the portfolio.</p>
              </div>
              <div class="space-y-1">
                <span class="text-sm font-medium text-neutral-200">Update caches only</span>
                <label class="flex items-center gap-2 text-sm text-neutral-300">
                  <input type="checkbox" name="generate_only" class="h-4 w-4 rounded border-neutral-600 bg-neutral-900 text-blue-500 focus:outline-none focus:ring-2 focus:ring-blue-500/40">
                  Update symbol and price caches without importing trades
                </label>
              </div>
            </div>
          </div>
        </div>
        <div class="space-y-3 rounded-lg border border-amber-500/40 bg-amber-500/10 px-4 py-3 text-sm text-amber-100" data-simulate-warning>
          <div class="space-y-1">
            <p class="text-xs font-semibold uppercase tracking-wide text-amber-300">Critical warning</p>
            <p>Running a simulation will delete all existing trades and data in this portfolio before importing the new simulated results.</p>
            <p class="text-amber-100/80">Export or back up your portfolio data before continuing.</p>
          </div>
          <button type="button"
                  class="inline-flex w-full items-center justify-center rounded-lg border border-amber-400/70 bg-amber-500/10 px-4 py-2 text-xs font-semibold uppercase tracking-wide text-amber-100 transition hover:bg-amber-500/20 focus:outline-none focus:ring-2 focus:ring-amber-400/60 disabled:cursor-default disabled:opacity-60"
                  data-simulate-acknowledge
                  aria-pressed="false">
            I understand — delete existing data
          </button>
          <p class="text-xs text-amber-200/70" data-simulate-warning-helper>Acknowledge this warning to enable the simulation.</p>
        </div>
        <div class="flex flex-col gap-3 border-t border-neutral-800/60 pt-4 sm:flex-row sm:justify-end">
          <button type="button" class="rounded-lg border border-neutral-700 bg-neutral-900 px-4 py-2 text-sm font-medium text-neutral-200 transition hover:border-neutral-500 hover:text-neutral-50 focus:outline-none focus:ring-2 focus:ring-blue-500/40" data-simulate-cancel>
            Cancel
          </button>
          <button type="submit" class="btn btn-outline-primary px-4 py-2 text-sm" data-simulate-submit>
            Run simulation
          </button>
        </div>
      </form>
    </div>
  </div>

  <script>
  document.addEventListener('alpine:init', () => {
    Alpine.data('settingsForm', () => ({
      showMarketValueSetting: {{ 'true' if show_market_value else 'false' }},
      hasChanges: false,
      initialData: '',
      formEl: null,
      lastConfirmedPnlMethod: '{{ trade_pnl_method }}',
      defaultColors: {{ color_defaults | default({}, true) | tojson | safe }},
      portEditingEnabled: false,
      runningInDocker: {{ 'true' if running_in_docker else 'false' }},
      init() {
        this.formEl = this.$el;
        this.initialData = this.serializeForm();
        this.$watch('showMarketValueSetting', () => this.evaluateChanges());
        this.formEl.addEventListener('input', () => this.evaluateChanges());
        this.formEl.addEventListener('change', () => this.evaluateChanges());
        const pnlSelect = this.formEl.querySelector('#pnl_method');
        if (pnlSelect instanceof HTMLSelectElement) {
          this.lastConfirmedPnlMethod = pnlSelect.value;
          pnlSelect.addEventListener('change', (event) => this.handlePnlMethodChange(event));
        }
      },
      serializeForm() {
        if (!this.formEl) {
          return '';
        }
        const formData = new FormData(this.formEl);
        formData.set('show_market_value', this.showMarketValueSetting ? 'true' : 'false');
        return new URLSearchParams(formData).toString();
      },
      evaluateChanges() {
        this.hasChanges = this.serializeForm() !== this.initialData;
      },
      resetChanges() {
        this.initialData = this.serializeForm();
        this.hasChanges = false;
      },
      setPortEditing(enabled) {
        this.portEditingEnabled = Boolean(enabled);
        if (!this.portEditingEnabled) {
          const input = this.formEl?.querySelector('#listening_port');
          if (input instanceof HTMLInputElement) {
            input.blur();
          }
        }
        this.$nextTick(() => this.evaluateChanges());
      },
      isColorDefault(field) {
        const defaultValue = this.defaultColors[field];
        if (!this.formEl || typeof defaultValue !== 'string') {
          return false;
        }
        const input = this.formEl.querySelector(`[name='${field}']`);
        if (!input) {
          return false;
        }
        return input.value.toLowerCase() === defaultValue.toLowerCase();
      },
      resetColor(field) {
        const defaultValue = this.defaultColors[field];
        if (typeof defaultValue !== 'string' || !this.formEl) {
          return;
        }
        const input = this.formEl.querySelector(`[name='${field}']`);
        if (!input) {
          return;
        }
        input.value = defaultValue.toLowerCase();
        input.dispatchEvent(new Event('input', { bubbles: true }));
        input.dispatchEvent(new Event('change', { bubbles: true }));
        this.evaluateChanges();
      },
      resetAllColors() {
        if (!this.formEl) {
          return;
        }
        Object.keys(this.defaultColors).forEach((field) => {
          this.resetColor(field);
        });
      },
      colorsAreDefault() {
        if (!this.formEl) {
          return false;
        }
        return Object.keys(this.defaultColors).every((field) => this.isColorDefault(field));
      },
      handlePnlMethodChange(event) {
        const select = event?.target;
        if (!(select instanceof HTMLSelectElement)) {
          return;
        }
        const selectedValue = select.value;
        if (!selectedValue || selectedValue === this.lastConfirmedPnlMethod) {
          return;
        }
        const confirmed = window.confirm(
          'Changing the realized profit calculation will recalculate your entire portfolio after you save these settings. Continue?'
        );
        if (!confirmed) {
          select.value = this.lastConfirmedPnlMethod;
          return;
        }
        this.lastConfirmedPnlMethod = selectedValue;
      }
    }));
  });

  (function clearStoredExclusionsAfterReset() {
    const shouldClear = {{ 'true' if cleared else 'false' }};
    if (!shouldClear) {
      return;
    }

    try {
      const storage = window.localStorage;
      if (!storage) {
        return;
      }

      const prefixes = ['bagholder:excludedDays:', 'bagholder:excludedWeeks:'];
      const keysToRemove = [];

      for (let index = 0; index < storage.length; index += 1) {
        const key = storage.key(index);
        if (!key) {
          continue;
        }
        if (prefixes.some((prefix) => key.startsWith(prefix))) {
          keysToRemove.push(key);
        }
      }

      keysToRemove.forEach((key) => {
        storage.removeItem(key);
      });
    } catch (error) {
      console.warn('Unable to clear stored exclusions after portfolio reset', error);
    }
  })();

  (function setupSimulationControls() {
    const buttons = document.querySelectorAll('[data-simulate-trades]');
    if (!buttons.length) {
      return;
    }

    const setStatus = (statusEl, message, tone = 'info') => {
      if (!statusEl) {
        return;
      }
      statusEl.classList.remove('hidden');
      statusEl.classList.remove('text-danger', 'text-success', 'text-neutral-400', 'text-neutral-300');
      if (tone === 'error') {
        statusEl.classList.add('text-danger');
      } else if (tone === 'success') {
        statusEl.classList.add('text-success');
      } else {
        statusEl.classList.add('text-neutral-300');
      }
      statusEl.textContent = message;
    };

    const dialog = document.querySelector('[data-simulate-dialog]');
    const form = dialog ? dialog.querySelector('[data-simulate-form]') : null;
    const submitButton = form ? form.querySelector('[data-simulate-submit]') : null;
    const cancelButton = form ? form.querySelector('[data-simulate-cancel]') : null;
    const closeButton = dialog ? dialog.querySelector('[data-simulate-close]') : null;
    const errorEl = dialog ? dialog.querySelector('[data-simulate-error]') : null;
    const accountInput = form ? form.querySelector('[data-simulate-account]') : null;
    const acknowledgeButton = form ? form.querySelector('[data-simulate-acknowledge]') : null;
    const warningHelper = form ? form.querySelector('[data-simulate-warning-helper]') : null;

    const ACK_DEFAULT_LABEL = 'I understand — delete existing data';
    const ACK_CONFIRMED_LABEL = 'Warning acknowledged';

    let hasAcknowledged = false;
    let loadingDefaults = false;

    const updateSubmitState = () => {
      if (!submitButton) {
        return;
      }
      submitButton.disabled = loadingDefaults || !hasAcknowledged;
    };

    const setAcknowledged = (value) => {
      hasAcknowledged = value;
      if (acknowledgeButton instanceof HTMLButtonElement) {
        acknowledgeButton.disabled = value;
        acknowledgeButton.setAttribute('aria-pressed', value ? 'true' : 'false');
        acknowledgeButton.textContent = value ? ACK_CONFIRMED_LABEL : ACK_DEFAULT_LABEL;
      }
      if (warningHelper instanceof HTMLElement) {
        warningHelper.textContent = value
          ? 'Warning acknowledged. You can run the simulation now.'
          : 'Acknowledge this warning to enable the simulation.';
      }
      updateSubmitState();
    };

    if (!dialog || !form || !submitButton || !accountInput) {
      console.warn('Simulation dialog is not available.');
      return;
    }

    const fieldMap = {
      months_back: form.querySelector('[name="months_back"]'),
      start_balance: form.querySelector('[name="start_balance"]'),
      risk_level: form.querySelector('[name="risk_level"]'),
      profit_target: form.querySelector('[name="profit_target"]'),
      stop_loss: form.querySelector('[name="stop_loss"]'),
      seed: form.querySelector('[name="seed"]'),
      max_workers: form.querySelector('[name="max_workers"]'),
      symbol_cache: form.querySelector('[name="symbol_cache"]'),
      price_cache_dir: form.querySelector('[name="price_cache_dir"]'),
      output_dir: form.querySelector('[name="output_dir"]'),
      output_name: form.querySelector('[name="output_name"]'),
      generate_only: form.querySelector('[name="generate_only"]'),
    };

    const monthsEquivalent = form.querySelector('[data-months-equivalent]');
    const updateMonthsEquivalent = (months) => {
      if (!(monthsEquivalent instanceof HTMLElement)) {
        return;
      }
      if (!Number.isFinite(months) || months <= 0) {
        monthsEquivalent.textContent = '0';
        return;
      }
      const years = months / 12;
      const formatted = years.toFixed(2).replace(/\.00$/, '').replace(/(\.\d)0$/, '$1');
      monthsEquivalent.textContent = formatted;
    };

    if (fieldMap.months_back instanceof HTMLInputElement) {
      fieldMap.months_back.addEventListener('input', () => {
        const value = Number.parseInt(fieldMap.months_back.value, 10);
        updateMonthsEquivalent(Number.isFinite(value) ? value : null);
      });
    }

    const defaultCache = new Map();
    let activeContext = null;
    let lastFocusedElement = null;

    const loadDefaults = async (accountId) => {
      if (defaultCache.has(accountId)) {
        return { ...defaultCache.get(accountId) };
      }

      const response = await fetch(`/api/accounts/${encodeURIComponent(accountId)}/simulate/options`, {
        headers: { Accept: 'application/json' },
      });
      if (!response.ok) {
        throw new Error(`Failed to load defaults (${response.status})`);
      }
      const payload = await response.json();
      if (!payload || typeof payload !== 'object' || typeof payload.options !== 'object' || payload.options === null) {
        throw new Error('Invalid defaults payload');
      }
      const normalized = { ...payload.options };
      defaultCache.set(accountId, normalized);
      return { ...normalized };
    };

    const resetFormFields = () => {
      Object.values(fieldMap).forEach((field) => {
        if (!field) {
          return;
        }
        if (field instanceof HTMLInputElement || field instanceof HTMLTextAreaElement) {
          if (field.type === 'checkbox') {
            field.checked = false;
          } else {
            field.value = '';
          }
        }
      });
      updateMonthsEquivalent(null);
    };

    const populateForm = (options) => {
      const assignNumeric = (field, value, toInt = false) => {
        if (!(field instanceof HTMLInputElement)) {
          return null;
        }
        let normalized = typeof value === 'number' ? value : Number.parseFloat(String(value));
        if (!Number.isFinite(normalized)) {
          field.value = '';
          return null;
        }
        if (toInt) {
          normalized = Math.trunc(normalized);
        }
        field.value = String(normalized);
        return normalized;
      };

      const assignText = (field, value) => {
        if (!(field instanceof HTMLInputElement)) {
          return;
        }
        if (typeof value === 'string') {
          field.value = value;
          return;
        }
        if (value !== undefined && value !== null) {
          field.value = String(value);
          return;
        }
        field.value = '';
      };

      let resolvedMonths = null;
      if (options.months_back !== undefined && options.months_back !== null) {
        const parsed = Number.parseInt(String(options.months_back), 10);
        if (Number.isFinite(parsed) && parsed > 0) {
          resolvedMonths = parsed;
        }
      }
      if (resolvedMonths === null && options.years_back !== undefined && options.years_back !== null) {
        const parsedYears = Number.parseFloat(String(options.years_back));
        if (Number.isFinite(parsedYears)) {
          resolvedMonths = Math.max(Math.round(parsedYears * 12), 1);
        }
      }
      const assignedMonths = assignNumeric(fieldMap.months_back, resolvedMonths, true);
      const monthsForHint = typeof assignedMonths === 'number' ? assignedMonths : resolvedMonths;
      updateMonthsEquivalent(monthsForHint ?? null);
      assignNumeric(fieldMap.start_balance, options.start_balance);
      assignNumeric(fieldMap.risk_level, options.risk_level);
      assignNumeric(fieldMap.profit_target, options.profit_target);
      assignNumeric(fieldMap.stop_loss, options.stop_loss);
      assignNumeric(fieldMap.seed, options.seed, true);
      assignNumeric(fieldMap.max_workers, options.max_workers, true);
      assignText(fieldMap.symbol_cache, options.symbol_cache);
      assignText(fieldMap.price_cache_dir, options.price_cache_dir);
      assignText(fieldMap.output_dir, options.output_dir);
      assignText(fieldMap.output_name, options.output_name);
      if (fieldMap.generate_only instanceof HTMLInputElement) {
        fieldMap.generate_only.checked = Boolean(options.generate_only);
      }
    };

    const hideDialog = (restoreFocus = true) => {
      dialog.classList.add('hidden');
      dialog.setAttribute('aria-hidden', 'true');
      document.body.classList.remove('overflow-hidden');
      if (restoreFocus && lastFocusedElement instanceof HTMLElement) {
        lastFocusedElement.focus();
      }
      lastFocusedElement = null;
    };

    const showDialog = async (context) => {
      activeContext = context;
      lastFocusedElement = document.activeElement instanceof HTMLElement ? document.activeElement : null;
      accountInput.value = context.accountId;
      dialog.classList.remove('hidden');
      dialog.setAttribute('aria-hidden', 'false');
      document.body.classList.add('overflow-hidden');
      if (errorEl) {
        errorEl.classList.add('hidden');
        errorEl.textContent = '';
      }
      loadingDefaults = true;
      setAcknowledged(false);
      submitButton.textContent = 'Run simulation';
      resetFormFields();

      try {
        const defaults = await loadDefaults(context.accountId);
        populateForm(defaults);
        loadingDefaults = false;
        updateSubmitState();
        const firstField = fieldMap.months_back;
        if (firstField instanceof HTMLElement) {
          firstField.focus();
          if (firstField instanceof HTMLInputElement && typeof firstField.select === 'function') {
            firstField.select();
          }
        }
      } catch (error) {
        console.error('Unable to load simulation defaults', error);
        if (errorEl) {
          errorEl.textContent = 'Unable to load simulation defaults. Please try again later.';
          errorEl.classList.remove('hidden');
        }
        loadingDefaults = false;
        updateSubmitState();
        const fallbackTarget = cancelButton || closeButton;
        if (fallbackTarget instanceof HTMLElement) {
          fallbackTarget.focus();
        }
      }
    };

    const collectOverrides = () => {
      const readNumber = (field, toInt = false) => {
        if (!(field instanceof HTMLInputElement)) {
          return null;
        }
        const raw = field.value;
        if (raw === '') {
          return null;
        }
        const value = toInt ? Number.parseInt(raw, 10) : Number.parseFloat(raw);
        return Number.isFinite(value) ? value : null;
      };

      const readText = (field) => {
        if (!(field instanceof HTMLInputElement)) {
          return null;
        }
        return field.value.trim();
      };

      const monthsBack = readNumber(fieldMap.months_back, true);
      const overrides = {
        months_back: monthsBack,
        start_balance: readNumber(fieldMap.start_balance),
        risk_level: readNumber(fieldMap.risk_level),
        profit_target: readNumber(fieldMap.profit_target),
        stop_loss: readNumber(fieldMap.stop_loss),
        seed: readNumber(fieldMap.seed, true),
        max_workers: readNumber(fieldMap.max_workers, true),
        symbol_cache: readText(fieldMap.symbol_cache),
        price_cache_dir: readText(fieldMap.price_cache_dir),
        output_dir: readText(fieldMap.output_dir),
        output_name: readText(fieldMap.output_name),
        generate_only: Boolean(fieldMap.generate_only && fieldMap.generate_only.checked),
      };

      if (monthsBack !== null) {
        overrides.years_back = Math.max(monthsBack / 12, 1 / 12);
      }

      Object.keys(overrides).forEach((key) => {
        const value = overrides[key];
        if (value === null) {
          delete overrides[key];
        }
      });

      return overrides;
    };

    const runSimulation = async (context, overrides) => {
      const { button, accountId, statusEl, originalLabel } = context;
      let payload = null;

      button.disabled = true;
      button.textContent = 'Simulating…';
      setStatus(statusEl, 'Running trade simulation…');

      try {
        const response = await fetch(`/api/accounts/${encodeURIComponent(accountId)}/simulate`, {
          method: 'POST',
          headers: {
            Accept: 'application/json',
            'Content-Type': 'application/json',
          },
          body: JSON.stringify(overrides),
        });

        const contentType = response.headers.get('content-type') || '';
        if (contentType.includes('application/json')) {
          payload = await response.json();
        }

        if (!response.ok || !payload || payload.ok !== true) {
          const message = (payload && payload.detail) ? payload.detail : 'Failed to simulate trades.';
          setStatus(statusEl, message, 'error');
          button.disabled = false;
          button.textContent = originalLabel;
          return;
        }

        if (payload.generate_only) {
          const message = payload.message || 'Symbol and price caches have been updated.';
          setStatus(statusEl, message, 'success');
          button.disabled = false;
          button.textContent = originalLabel;
          return;
        }

        const tradesImported = typeof payload.trades_imported === 'number' ? payload.trades_imported : null;
        const daysWithTrades = typeof payload.days_with_trades === 'number' ? payload.days_with_trades : null;
        let successMessage = 'Simulation completed successfully.';
        if (tradesImported !== null && daysWithTrades !== null) {
          successMessage = `Imported ${tradesImported} simulated trades across ${daysWithTrades} day${daysWithTrades === 1 ? '' : 's'}.`;
        }
        setStatus(statusEl, `${successMessage} Reloading calendar…`, 'success');

        const redirect = typeof payload.redirect === 'string' && payload.redirect ? payload.redirect : '/';
        if (payload.reload) {
          setTimeout(() => {
            window.location.href = redirect;
          }, 1200);
        } else {
          button.disabled = false;
          button.textContent = originalLabel;
        }
      } catch (error) {
        console.error('Failed to simulate trades', error);
        setStatus(statusEl, 'Failed to simulate trades. Please try again.', 'error');
        button.disabled = false;
        button.textContent = originalLabel;
      }
    };

    buttons.forEach((button) => {
      button.addEventListener('click', async () => {
        const accountId = button.dataset.simulateTrades;
        if (!accountId) {
          return;
        }

        const card = button.closest('[data-account-card]');
        const statusEl = card ? card.querySelector('[data-simulate-status]') : null;
        const originalLabel = button.textContent || 'Simulate trades';

        const context = {
          button,
          accountId,
          statusEl,
          originalLabel,
        };

        await showDialog(context);
      });
    });

    const cancelHandler = () => {
      hideDialog();
      activeContext = null;
    };

    cancelButton?.addEventListener('click', cancelHandler);
    closeButton?.addEventListener('click', cancelHandler);

    dialog.addEventListener('click', (event) => {
      if (event.target === dialog) {
        cancelHandler();
      }
    });

    document.addEventListener('keydown', (event) => {
      if (event.key === 'Escape' && !dialog.classList.contains('hidden')) {
        cancelHandler();
      }
    });

    acknowledgeButton?.addEventListener('click', () => {
      setAcknowledged(true);
      if (!loadingDefaults && submitButton instanceof HTMLButtonElement) {
        submitButton.focus();
      }
    });

    form.addEventListener('submit', (event) => {
      event.preventDefault();
      if (!activeContext) {
        hideDialog();
        return;
      }
      if (typeof form.reportValidity === 'function' && !form.reportValidity()) {
        return;
      }

      const overrides = collectOverrides();
      hideDialog(false);
      runSimulation(activeContext, overrides);
      activeContext = null;
    });
  })();
</script>
{% endblock %}<|MERGE_RESOLUTION|>--- conflicted
+++ resolved
@@ -496,31 +496,6 @@
               <button class="btn btn-primary px-4 py-2">Upload</button>
             </form>
           </div>
-<<<<<<< HEAD
-          <div class="rounded-xl border border-neutral-800/80 bg-neutral-950/50 p-4 shadow-inner shadow-black/30">
-            <h3 class="text-sm font-semibold text-neutral-100">Charles Schwab transaction history</h3>
-            <p class="mt-1 text-xs text-neutral-500">Import Schwab CSV exports to capture buys, sells, dividends, and reinvested distributions.</p>
-            {% if schwab_error_message %}
-            <div class="mt-3 rounded border border-red-500/60 bg-red-500/10 px-3 py-2 text-xs text-red-200">{{ schwab_error_message }}</div>
-            {% endif %}
-            <form action="/import/charles-schwab" method="post" enctype="multipart/form-data" class="mt-4 flex flex-col gap-3">
-              <input type="file" name="file" accept=".csv" class="block w-full rounded-lg border border-neutral-700 bg-neutral-900 px-3 py-2 text-sm text-neutral-100 file:mr-4 file:rounded-md file:border-0 file:bg-neutral-800 file:px-4 file:py-2 file:text-neutral-200 hover:file:bg-neutral-700">
-              <button class="btn btn-primary px-4 py-2">Upload</button>
-            </form>
-          </div>
-          <div class="rounded-xl border border-neutral-800/80 bg-neutral-950/50 p-4 shadow-inner shadow-black/30">
-            <h3 class="text-sm font-semibold text-neutral-100">ThinkOrSwim account statement</h3>
-            <p class="mt-1 text-xs text-neutral-500">Only trade fields are persisted (date, symbol, action, qty, price, amount). Account identifiers are discarded after parsing.</p>
-            {% if thinkorswim_error_message %}
-            <div class="mt-3 rounded border border-red-500/60 bg-red-500/10 px-3 py-2 text-xs text-red-200">{{ thinkorswim_error_message }}</div>
-            {% endif %}
-            <form action="/import/thinkorswim" method="post" enctype="multipart/form-data" class="mt-4 flex flex-col gap-3">
-              <input type="file" name="file" accept=".csv" class="block w-full rounded-lg border border-neutral-700 bg-neutral-900 px-3 py-2 text-sm text-neutral-100 file:mr-4 file:rounded-md file:border-0 file:bg-neutral-800 file:px-4 file:py-2 file:text-neutral-200 hover:file:bg-neutral-700">
-              <button class="btn btn-primary px-4 py-2">Upload</button>
-            </form>
-          </div>
-=======
->>>>>>> 9d04da11
         </div>
     </section>
 
