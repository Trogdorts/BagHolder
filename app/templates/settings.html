{% extends "base.html" %}
{% block content %}
{% set show_unrealized = cfg.ui.get('show_unrealized', True) %}
{% set show_trade_count = cfg.ui.get('show_trade_count', True) %}
{% set show_text = cfg.ui.get('show_text', True) %}
{% set show_weekends = cfg.ui.get('show_weekends', False) %}
{% set show_percentages = cfg.ui.get('show_percentages', True) %}
{% set default_view = cfg.view.get('default', 'latest') %}
{% set unrealized_fill = cfg.ui.get('unrealized_fill_strategy', 'carry_forward') %}
{% set export_fill_empty = cfg.export.get('fill_empty_with_zero', True) %}
<div class="settings-page">
  <header class="settings-header settings-card" aria-label="Settings overview">
    <div class="space-y-2">
      <h1 class="settings-header-title">Settings</h1>
      <p class="settings-muted">Control BagHolder's appearance, calculations, and data safety from a single place.</p>
    </div>
<<<<<<< HEAD
    <dl class="settings-summary-grid" aria-label="Current configuration summary">
      <div class="settings-summary-item">
        <dt>Active theme</dt>
        <dd>{{ cfg.ui.theme | default('dark') | replace('_', ' ') | title }}</dd>
      </div>
      <div class="settings-summary-item">
        <dt>Calendar start</dt>
        <dd>{{ 'Latest month' if default_view == 'latest' else 'Last viewed' }}</dd>
      </div>
      <div class="settings-summary-item">
        <dt>Weekends</dt>
        <dd>{{ 'Shown' if show_weekends else 'Hidden' }}</dd>
      </div>
      <div class="settings-summary-item">
        <dt>Unrealized P&amp;L</dt>
        <dd>{{ 'Visible by default' if show_unrealized else 'Hidden by default' }}</dd>
      </div>
      <div class="settings-summary-item">
        <dt>Trade badges</dt>
        <dd>{{ 'Enabled' if show_trade_count else 'Disabled' }}</dd>
      </div>
      <div class="settings-summary-item">
        <dt>Diagnostics</dt>
        <dd>{{ 'Logging on' if debug_logging_enabled else 'Logging off' }}</dd>
      </div>
    </dl>
  </header>
=======
    <aside>
      <dl class="settings-summary-grid" aria-label="Current configuration summary">
        <div class="settings-summary-item">
          <dt>Active theme</dt>
          <dd>{{ cfg.ui.theme | default('dark') | replace('_', ' ') | title }}</dd>
        </div>
        <div class="settings-summary-item">
          <dt>Calendar start</dt>
          <dd>{{ 'Latest month' if default_view == 'latest' else 'Last viewed' }}</dd>
        </div>
        <div class="settings-summary-item">
          <dt>Weekends</dt>
          <dd>{{ 'Shown' if show_weekends else 'Hidden' }}</dd>
        </div>
        <div class="settings-summary-item">
          <dt>Unrealized P&amp;L</dt>
          <dd>{{ 'Visible by default' if show_unrealized else 'Hidden by default' }}</dd>
        </div>
        <div class="settings-summary-item">
          <dt>Trade badges</dt>
          <dd>{{ 'Enabled' if show_trade_count else 'Disabled' }}</dd>
        </div>
        <div class="settings-summary-item">
          <dt>Percentages</dt>
          <dd>{{ 'Shown' if show_percentages else 'Hidden' }}</dd>
        </div>
        <div class="settings-summary-item">
          <dt>Diagnostics</dt>
          <dd>{{ 'Logging on' if debug_logging_enabled else 'Logging off' }}</dd>
        </div>
      </dl>
    </aside>
  </section>
>>>>>>> 74c33416

  <div class="space-y-3">
    {% if config_imported %}
      <div class="alert alert-success px-4 py-3 text-sm">Configuration imported successfully.</div>
    {% elif config_error_message %}
      <div class="alert alert-error px-4 py-3 text-sm">{{ config_error_message }}</div>
    {% endif %}
    {% if backup_restored %}
      <div class="alert alert-success px-4 py-3 text-sm">Backup imported successfully.</div>
    {% elif backup_error_message %}
      <div class="alert alert-error px-4 py-3 text-sm">{{ backup_error_message }}</div>
    {% endif %}
    {% if log_error_message %}
      <div class="alert alert-error px-4 py-3 text-sm">{{ log_error_message }}</div>
    {% endif %}
    {% if cleared %}
      <div class="alert alert-success px-4 py-3 text-sm">All application data has been cleared.</div>
    {% endif %}
    {% if shutting_down %}
      <div class="alert alert-warning px-4 py-3 text-sm">The server is shutting down. You may now close this window.</div>
    {% endif %}
  </div>

  <div class="settings-content">
    <form method="post" action="/settings" class="settings-form space-y-6"
          x-data="settingsForm()"
          @submit="resetChanges()">
      <div x-show="hasChanges" x-cloak x-transition.opacity.duration.200ms class="alert alert-warning px-4 py-3 text-sm">
        You have unsaved changes. Don't forget to save before leaving this page.
      </div>

      <section id="display-settings" class="settings-card settings-section space-y-5">
        <header class="space-y-1">
          <h2 class="settings-section-title text-neutral-100">Appearance &amp; calendar</h2>
          <p class="settings-muted">Configure the default look and feel of the calendar.</p>
        </header>
        <div class="grid grid-cols-1 md:grid-cols-2 gap-4">
          <label class="space-y-2 block">
            <span class="text-sm font-medium text-neutral-200">Theme</span>
            <select name="theme" class="w-full rounded border border-neutral-700 bg-neutral-900 px-3 py-2 text-sm text-neutral-100">
              <option value="dark" {% if cfg.ui.theme == 'dark' %}selected{% endif %}>Dark</option>
              <option value="light" {% if cfg.ui.theme == 'light' %}selected{% endif %}>Light</option>
            </select>
          </label>
          <label class="space-y-2 block">
            <span class="text-sm font-medium text-neutral-200">Show daily profit and loss</span>
            <select name="show_text" class="w-full rounded border border-neutral-700 bg-neutral-900 px-3 py-2 text-sm text-neutral-100">
              <option value="true" {% if show_text %}selected{% endif %}>Show values</option>
              <option value="false" {% if not show_text %}selected{% endif %}>Hide values</option>
            </select>
          </label>
          <label class="space-y-2 block">
            <span class="text-sm font-medium text-neutral-200">Show trade count badges</span>
            <select name="show_trade_count" class="w-full rounded border border-neutral-700 bg-neutral-900 px-3 py-2 text-sm text-neutral-100">
              <option value="true" {% if show_trade_count %}selected{% endif %}>Show badges</option>
              <option value="false" {% if not show_trade_count %}selected{% endif %}>Hide badges</option>
            </select>
          </label>
          <label class="space-y-2 block">
            <span class="text-sm font-medium text-neutral-200">Show percentage change</span>
            <select name="show_percentages" class="w-full rounded border border-neutral-700 bg-neutral-900 px-3 py-2 text-sm text-neutral-100">
              <option value="true" {% if show_percentages %}selected{% endif %}>Show percentages</option>
              <option value="false" {% if not show_percentages %}selected{% endif %}>Hide percentages</option>
            </select>
          </label>
          <div class="space-y-2 block">
            <span class="text-sm font-medium text-neutral-200">Unrealized values</span>
            <input type="hidden" name="show_unrealized" value="{{ 'true' if show_unrealized else 'false' }}"
                   :value="showUnrealizedSetting ? 'true' : 'false'">
            <button type="button"
                    class="w-full rounded border border-neutral-700 bg-neutral-900 px-3 py-2 text-sm font-medium transition"
                    :class="{ 'bg-neutral-800 text-neutral-100 border-neutral-600': !showUnrealizedSetting }"
                    @click="showUnrealizedSetting = !showUnrealizedSetting"
                    aria-pressed="{{ 'true' if show_unrealized else 'false' }}"
                    :aria-pressed="showUnrealizedSetting.toString()">
              <span x-text="showUnrealizedSetting ? 'Hide by default' : 'Show by default'">
                {% if show_unrealized %}Hide by default{% else %}Show by default{% endif %}
              </span>
            </button>
            <p class="settings-muted text-xs" x-show="!showUnrealizedSetting" x-cloak>
              Unrealized gains and losses remain hidden until toggled from the calendar toolbar.
            </p>
          </div>
          <label class="space-y-2 block">
            <span class="text-sm font-medium text-neutral-200">Display weekends</span>
            <select name="show_weekends" class="w-full rounded border border-neutral-700 bg-neutral-900 px-3 py-2 text-sm text-neutral-100">
              <option value="false" {% if not show_weekends %}selected{% endif %}>Hide weekends</option>
              <option value="true" {% if show_weekends %}selected{% endif %}>Show weekends</option>
            </select>
          </label>
          <label class="space-y-2 block">
            <span class="text-sm font-medium text-neutral-200">Default month view</span>
            <select name="default_view" class="w-full rounded border border-neutral-700 bg-neutral-900 px-3 py-2 text-sm text-neutral-100">
              <option value="latest" {% if default_view == 'latest' %}selected{% endif %}>Jump to latest month</option>
              <option value="last_viewed" {% if default_view == 'last_viewed' %}selected{% endif %}>Remember last viewed</option>
            </select>
          </label>
        </div>
      </section>

      <section id="calculation-settings" class="settings-card settings-section space-y-5">
        <header class="space-y-1">
          <h2 class="settings-section-title text-neutral-100">Data handling</h2>
          <p class="settings-muted">Decide how missing values are calculated and exported.</p>
        </header>
        <div class="grid grid-cols-1 md:grid-cols-2 gap-4">
          <label class="space-y-2 block md:col-span-1">
            <span class="text-sm font-medium text-neutral-200">Missing unrealized values</span>
            <select name="unrealized_fill_strategy" class="w-full rounded border border-neutral-700 bg-neutral-900 px-3 py-2 text-sm text-neutral-100">
              <option value="carry_forward" {% if unrealized_fill == 'carry_forward' %}selected{% endif %}>Carry forward last known</option>
              <option value="average_neighbors" {% if unrealized_fill == 'average_neighbors' %}selected{% endif %}>Average nearest values</option>
            </select>
            <p class="settings-muted text-xs">Determines how empty calendar days are filled when no unrealized value was imported.</p>
          </label>
          <label class="space-y-2 block md:col-span-1">
            <span class="text-sm font-medium text-neutral-200">Empty values in exports</span>
            <select name="export_empty_values" class="w-full rounded border border-neutral-700 bg-neutral-900 px-3 py-2 text-sm text-neutral-100">
              <option value="zero" {% if export_fill_empty %}selected{% endif %}>Fill with 0</option>
              <option value="empty" {% if not export_fill_empty %}selected{% endif %}>Leave empty</option>
            </select>
            <p class="settings-muted text-xs">Control whether missing values export as zeros or blank cells.</p>
          </label>
        </div>
      </section>

      <section id="palette-settings" class="settings-card settings-section space-y-5">
        <div class="flex flex-col gap-3 sm:flex-row sm:items-center sm:justify-between">
          <div class="space-y-1">
            <h2 class="settings-section-title text-neutral-100">Color palette</h2>
            <p class="settings-muted">Adjust the interface accents used across the calendar, actions, and notes.</p>
          </div>
          <button type="button"
                  class="btn btn-outline-primary px-3 py-2 text-sm"
                  @click="resetAllColors()"
                  :class="{ 'opacity-50 cursor-not-allowed pointer-events-none': colorsAreDefault() }"
                  :aria-disabled="colorsAreDefault().toString()"
                  :disabled="colorsAreDefault()">
            Reset palette
          </button>
        </div>
        <div class="space-y-4">
          {% for group in color_groups | default([], true) %}
          <div class="settings-subcard space-y-4">
            <div>
              <h3 class="text-sm font-semibold text-neutral-100">{{ group.title }}</h3>
              <p class="settings-muted text-xs leading-snug">{{ group.description }}</p>
            </div>
            <div class="grid grid-cols-1 sm:grid-cols-2 lg:grid-cols-3 gap-4">
              {% for field in group.fields %}
              <label class="space-y-2 block">
                <div class="flex items-center justify-between gap-2">
                  <span class="text-sm font-medium text-neutral-200">{{ field.label }}</span>
                  <button type="button"
                          class="text-xs text-neutral-400 hover:text-neutral-100 transition"
                          @click.prevent="resetColor('{{ field.name }}')"
                          :class="{ 'opacity-40 pointer-events-none': isColorDefault('{{ field.name }}') }"
                          :aria-disabled="isColorDefault('{{ field.name }}').toString()">
                    Reset
                  </button>
                </div>
                <input type="color" name="{{ field.name }}" value="{{ field.current }}"
                       class="h-10 w-full cursor-pointer rounded border border-neutral-700 bg-transparent p-1">
                <p class="settings-muted text-xs leading-snug">
                  {{ field.description }}
                  <span class="ml-1 uppercase tracking-wide text-[11px]">Default: {{ field.default | upper }}</span>
                </p>
              </label>
              {% endfor %}
            </div>
          </div>
          {% endfor %}
        </div>
      </section>

      <section id="diagnostic-settings" class="settings-card settings-section space-y-5">
        <header class="space-y-1">
          <h2 class="settings-section-title text-neutral-100">Diagnostics</h2>
          <p class="settings-muted">Persist detailed logs for troubleshooting and share them with support.</p>
        </header>
        <div class="grid grid-cols-1 md:grid-cols-2 gap-4">
          <label class="space-y-2 block">
            <span class="text-sm font-medium text-neutral-200">Debug logging</span>
            <select name="debug_logging" class="w-full rounded border border-neutral-700 bg-neutral-900 px-3 py-2 text-sm text-neutral-100">
              <option value="true" {% if debug_logging_enabled %}selected{% endif %}>Enabled</option>
              <option value="false" {% if not debug_logging_enabled %}selected{% endif %}>Disabled</option>
            </select>
            <p class="settings-muted text-xs">When enabled, verbose diagnostic entries are stored in the persistent log file.</p>
          </label>
          <div class="space-y-2">
            <span class="text-sm font-medium text-neutral-200 block">Export debug log</span>
            <a href="/settings/logs/export"
               class="btn btn-outline-primary px-4 py-2 text-sm w-full md:w-auto {% if not log_export_available %}opacity-60 cursor-not-allowed pointer-events-none{% endif %}"
               {% if not log_export_available %}aria-disabled="true" tabindex="-1"{% endif %}>
              Download log
            </a>
            <p class="settings-muted text-xs">
              {% if log_export_available %}
                Download the latest log for sharing with support.
              {% else %}
                A log file appears here once the app records diagnostic events.
              {% endif %}
            </p>
          </div>
        </div>
      </section>

      <div class="settings-form-footer">
        <p class="settings-muted text-xs" x-show="!hasChanges" x-cloak>All changes are synced with the current configuration.</p>
        <button type="submit"
                class="btn btn-primary px-5 py-2.5"
                :class="{ 'opacity-60 cursor-not-allowed': !hasChanges }"
                :disabled="!hasChanges">
          Save changes
        </button>
      </div>
    </form>

    <aside class="settings-aside">
      <section class="settings-card space-y-4">
        <header class="space-y-1">
          <h2 class="settings-section-title text-neutral-100">Quick actions</h2>
          <p class="settings-muted">Frequently used tools for managing your data.</p>
        </header>
        <div class="settings-quicklinks-list">
          <a href="#stock-data-import">Import trades</a>
          <a href="#configuration-settings">Export configuration</a>
          <a href="#backup-settings">Download a backup</a>
          <a href="#danger-zone">Reset or shut down</a>
        </div>
      </section>

      <section id="stock-data-import" class="settings-card settings-section space-y-4">
        <header class="space-y-1">
          <h2 class="settings-section-title text-neutral-100">Stock data importing</h2>
          <p class="settings-muted">Upload CSV trade summaries or ThinkOrSwim statements.</p>
        </header>
        <div class="settings-subcard space-y-3">
          <h3 class="text-sm font-semibold text-neutral-100">Stock buy &amp; sell CSV trade data</h3>
          <p class="settings-muted text-xs">Import executed trades from a CSV with the columns date, symbol, action, qty, price, amount.</p>
          {% if trade_csv_error_message %}
          <div class="alert alert-error px-3 py-2 text-xs">{{ trade_csv_error_message }}</div>
          {% endif %}
          <form action="/import/trades" method="post" enctype="multipart/form-data" class="space-y-3">
            <input type="file" name="file" accept=".csv"
                   class="block w-full text-sm text-neutral-300 file:mr-4 file:rounded file:border-0 file:bg-neutral-800 file:px-4 file:py-2 file:text-neutral-200 hover:file:bg-neutral-700">
            <button class="btn btn-primary px-4 py-2">Upload</button>
          </form>
        </div>
        <div class="settings-subcard space-y-3">
          <h3 class="text-sm font-semibold text-neutral-100">ThinkOrSwim account statement</h3>
          <p class="settings-muted text-xs">Only trade fields are persisted (date, symbol, action, qty, price, amount). Account identifiers are discarded after parsing.</p>
          {% if thinkorswim_error_message %}
          <div class="alert alert-error px-3 py-2 text-xs">{{ thinkorswim_error_message }}</div>
          {% endif %}
          <form action="/import/thinkorswim" method="post" enctype="multipart/form-data" class="space-y-3">
            <input type="file" name="file" accept=".csv"
                   class="block w-full text-sm text-neutral-300 file:mr-4 file:rounded file:border-0 file:bg-neutral-800 file:px-4 file:py-2 file:text-neutral-200 hover:file:bg-neutral-700">
            <button class="btn btn-primary px-4 py-2">Upload</button>
          </form>
        </div>
      </section>

      <section id="configuration-settings" class="settings-card settings-section space-y-4">
        <header class="space-y-1">
          <h2 class="settings-section-title text-neutral-100">Configuration</h2>
          <p class="settings-muted">Export the current configuration or apply a previously exported JSON file.</p>
        </header>
        <div class="grid gap-3">
          <a href="/settings/config/export"
             class="btn btn-primary px-4 py-2 text-center"
             download>
            Download config (JSON)
          </a>
          <form method="post" action="/settings/config/import" class="space-y-2" enctype="multipart/form-data">
            <label class="space-y-2 block">
              <span class="text-sm font-medium text-neutral-200">Import configuration file</span>
              <input type="file" name="config_file" accept=".json,application/json"
                     class="w-full rounded border border-neutral-700 bg-neutral-900 px-3 py-2 text-sm text-neutral-100"
                     required>
            </label>
            <p class="settings-muted text-xs">Upload a JSON file exported from BagHolder. Missing values revert to their defaults.</p>
            <button type="submit" class="btn btn-primary w-full px-4 py-2">Import config</button>
          </form>
        </div>
      </section>

      <section id="backup-settings" class="settings-card settings-section space-y-4">
        <header class="space-y-1">
          <h2 class="settings-section-title text-neutral-100">Full backup</h2>
          <p class="settings-muted">Create or restore a ZIP archive containing all application data.</p>
        </header>
        <div class="grid gap-3">
          <a href="/settings/backup/export"
             class="btn btn-primary px-4 py-2 text-center"
             download>
            Download full backup (ZIP)
          </a>
          <form method="post" action="/settings/backup/import" class="space-y-2" enctype="multipart/form-data">
            <label class="space-y-2 block">
              <span class="text-sm font-medium text-neutral-200">Import backup archive</span>
              <input type="file" name="backup_file" accept=".zip"
                     class="w-full rounded border border-neutral-700 bg-neutral-900 px-3 py-2 text-sm text-neutral-100"
                     required>
            </label>
            <p class="settings-muted text-xs">Upload a ZIP file generated by BagHolder. Existing data will be replaced.</p>
            <button class="btn btn-primary w-full px-4 py-2">Import backup</button>
          </form>
        </div>
      </section>

      <section id="danger-zone" class="settings-card danger-zone settings-section space-y-4">
        <header class="space-y-1">
          <h2 class="settings-section-title danger-text">Danger zone</h2>
          <p class="settings-muted danger-text-subtle">Clearing data removes every imported trade, calculated summary, and saved note. This action cannot be undone.</p>
        </header>
        <form method="post" action="/settings/clear-data"
              onsubmit="return confirm('This will delete all trades, summaries, and notes. Continue?');"
              class="space-y-2">
          <button class="btn btn-danger w-full px-4 py-2">Clear all data</button>
        </form>
        <form method="post" action="/settings/shutdown"
              onsubmit="return confirm('This will stop the server. Continue?');"
              class="space-y-2">
          <button class="btn btn-outline-danger w-full px-4 py-2">Shut down server</button>
        </form>
      </section>
    </aside>
  </div>
</div>
<script>
  document.addEventListener('alpine:init', () => {
    Alpine.data('settingsForm', () => ({
      showUnrealizedSetting: {{ 'true' if show_unrealized else 'false' }},
      hasChanges: false,
      initialData: '',
      formEl: null,
      defaultColors: {{ color_defaults | default({}, true) | tojson | safe }},
      init() {
        this.formEl = this.$el;
        this.initialData = this.serializeForm();
        this.$watch('showUnrealizedSetting', () => this.evaluateChanges());
        this.formEl.addEventListener('input', () => this.evaluateChanges());
        this.formEl.addEventListener('change', () => this.evaluateChanges());
      },
      serializeForm() {
        if (!this.formEl) {
          return '';
        }
        const formData = new FormData(this.formEl);
        formData.set('show_unrealized', this.showUnrealizedSetting ? 'true' : 'false');
        return new URLSearchParams(formData).toString();
      },
      evaluateChanges() {
        this.hasChanges = this.serializeForm() !== this.initialData;
      },
      resetChanges() {
        this.initialData = this.serializeForm();
        this.hasChanges = false;
      },
      isColorDefault(field) {
        const defaultValue = this.defaultColors[field];
        if (!this.formEl || typeof defaultValue !== 'string') {
          return false;
        }
        const input = this.formEl.querySelector(`[name='${field}']`);
        if (!input) {
          return false;
        }
        return input.value.toLowerCase() === defaultValue.toLowerCase();
      },
      resetColor(field) {
        const defaultValue = this.defaultColors[field];
        if (typeof defaultValue !== 'string' || !this.formEl) {
          return;
        }
        const input = this.formEl.querySelector(`[name='${field}']`);
        if (!input) {
          return;
        }
        input.value = defaultValue.toLowerCase();
        input.dispatchEvent(new Event('input', { bubbles: true }));
        input.dispatchEvent(new Event('change', { bubbles: true }));
        this.evaluateChanges();
      },
      resetAllColors() {
        if (!this.formEl) {
          return;
        }
        Object.keys(this.defaultColors).forEach((field) => {
          this.resetColor(field);
        });
      },
      colorsAreDefault() {
        if (!this.formEl) {
          return false;
        }
        return Object.keys(this.defaultColors).every((field) => this.isColorDefault(field));
      }
    }));
  });
</script>
{% endblock %}<|MERGE_RESOLUTION|>--- conflicted
+++ resolved
@@ -14,35 +14,6 @@
       <h1 class="settings-header-title">Settings</h1>
       <p class="settings-muted">Control BagHolder's appearance, calculations, and data safety from a single place.</p>
     </div>
-<<<<<<< HEAD
-    <dl class="settings-summary-grid" aria-label="Current configuration summary">
-      <div class="settings-summary-item">
-        <dt>Active theme</dt>
-        <dd>{{ cfg.ui.theme | default('dark') | replace('_', ' ') | title }}</dd>
-      </div>
-      <div class="settings-summary-item">
-        <dt>Calendar start</dt>
-        <dd>{{ 'Latest month' if default_view == 'latest' else 'Last viewed' }}</dd>
-      </div>
-      <div class="settings-summary-item">
-        <dt>Weekends</dt>
-        <dd>{{ 'Shown' if show_weekends else 'Hidden' }}</dd>
-      </div>
-      <div class="settings-summary-item">
-        <dt>Unrealized P&amp;L</dt>
-        <dd>{{ 'Visible by default' if show_unrealized else 'Hidden by default' }}</dd>
-      </div>
-      <div class="settings-summary-item">
-        <dt>Trade badges</dt>
-        <dd>{{ 'Enabled' if show_trade_count else 'Disabled' }}</dd>
-      </div>
-      <div class="settings-summary-item">
-        <dt>Diagnostics</dt>
-        <dd>{{ 'Logging on' if debug_logging_enabled else 'Logging off' }}</dd>
-      </div>
-    </dl>
-  </header>
-=======
     <aside>
       <dl class="settings-summary-grid" aria-label="Current configuration summary">
         <div class="settings-summary-item">
@@ -76,7 +47,6 @@
       </dl>
     </aside>
   </section>
->>>>>>> 74c33416
 
   <div class="space-y-3">
     {% if config_imported %}
